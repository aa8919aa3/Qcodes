coverage
pytest-cov
pytest
codacy-coverage
hypothesis
<<<<<<< HEAD
mypy
=======
pyvisa-sim
>>>>>>> 999eff7e
<|MERGE_RESOLUTION|>--- conflicted
+++ resolved
@@ -3,8 +3,5 @@
 pytest
 codacy-coverage
 hypothesis
-<<<<<<< HEAD
 mypy
-=======
-pyvisa-sim
->>>>>>> 999eff7e
+pyvisa-sim