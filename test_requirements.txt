coverage!=4.5.0
pytest-cov
pytest
codacy-coverage
hypothesis!=3.69.11 # due to bug in log capture
mypy>=0.630
git+https://github.com/QCoDeS/pyvisa-sim.git
lxml
codecov
asv
<<<<<<< HEAD
ruamel.yaml
=======
gitpython
>>>>>>> 457ccc99
<|MERGE_RESOLUTION|>--- conflicted
+++ resolved
@@ -8,8 +8,5 @@
 lxml
 codecov
 asv
-<<<<<<< HEAD
 ruamel.yaml
-=======
-gitpython
->>>>>>> 457ccc99
+gitpython