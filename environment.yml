--- conflicted
+++ resolved
@@ -18,8 +18,5 @@
  - pytest
  - pytest-runner
  - spyder
-<<<<<<< HEAD
  - pymongo
-=======
- - pyzmq
->>>>>>> 9295acd1
+ - pyzmq