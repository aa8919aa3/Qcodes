"""
Measured and/or controlled parameters

Anything that you want to either measure or control within QCoDeS should
satisfy the Parameter interface. Most of the time that is easiest to do
by either using or subclassing one of the classes defined here, but you can
also use any class with the right attributes.

All parameter classes are subclassed from _BaseParameter (except
CombinedParameter). The _BaseParameter provides functionality that is common
to all parameter types, such as ramping and scaling of values, adding delays
(see documentation for details).

This file defines four classes of parameters:

- ``Parameter`` is the base class for scalar-valued parameters.
    Two primary ways in which it can be used:

    1. As an ``Instrument`` parameter that sends/receives commands. Provides a
       standardized interface to construct strings to pass to the
       instrument's ``write`` and ``ask`` methods
    2. As a variable that stores and returns a value. For instance, for storing
       of values you want to keep track of but cannot set or get electronically.

    Provides ``sweep`` and ``__getitem__`` (slice notation) methods to use a
    settable parameter as the swept variable in a ``Loop``.
    The get/set functionality can be modified.

- ``ArrayParameter`` is a base class for array-valued parameters, ie anything
    for which each ``get`` call returns an array of values that all have the
    same type and meaning. Currently not settable, only gettable. Can be used
    in ``Measure``, or in ``Loop`` - in which case these arrays are nested
    inside the loop's setpoint array. To use, provide a ``get`` method that
    returns an array or regularly-shaped sequence, and describe that array in
    ``super().__init__``.

- ``MultiParameter`` is the base class for multi-valued parameters. Currently
    not settable, only gettable, but can return an arbitrary collection of
    scalar and array values and can be used in ``Measure`` or ``Loop`` to
    feed data to a ``DataSet``. To use, provide a ``get`` method
    that returns a sequence of values, and describe those values in
    ``super().__init__``.

    ``CombinedParameter`` Combines several parameters into a ``MultiParameter``.
    can be easily used via the ``combine`` function.
    Note that it is not yet a subclass of BaseParameter.


"""

# TODO (alexcjohnson) update this with the real duck-typing requirements or
# create an ABC for Parameter and MultiParameter - or just remove this statement
# if everyone is happy to use these classes.

from datetime import datetime, timedelta
from copy import copy
from operator import xor
import time
import logging
import os
import collections
import warnings
import enum
from typing import Optional, Sequence, TYPE_CHECKING, Union, Callable, List, \
    Dict, Any, Sized, Iterable, cast, Type
from functools import partial, wraps
import numpy
from qcodes.utils.helpers import abstractmethod

from qcodes.utils.helpers import (permissive_range, is_sequence_of,
                                  DelegateAttributes, full_class, named_repr,
                                  warn_units)
from qcodes.utils.metadata import Metadatable
from qcodes.utils.command import Command
from qcodes.utils.validators import Validator, Ints, Strings, Enum, Arrays
from qcodes.instrument.sweep_values import SweepFixedValues
from qcodes.data.data_array import DataArray

if TYPE_CHECKING:
    from .base import Instrument, InstrumentBase

Number = Union[float, int]
# for now the type the parameter may contain is not restricted at all
ParamDataType = Any

class _SetParamContext:
    """
    This class is returned by the set method of parameters

    Example usage:
    >>> v = dac.voltage()
    >>> with dac.voltage.set_to(-1):
        ...     # Do stuff with the DAC output set to -1 V.
        ...
    >>> assert abs(dac.voltage() - v) <= tolerance
    """
    def __init__(self, parameter):
        self._parameter = parameter
        self._original_value = self._parameter._latest["value"]

    def __enter__(self):
        pass

    def __exit__(self, typ, value, traceback):
        self._parameter.set(self._original_value)


class _BaseParameter(Metadatable):
    """
    Shared behavior for all parameters. Not intended to be used
    directly, normally you should use ``Parameter``, ``ArrayParameter``,
    ``MultiParameter``, or ``CombinedParameter``.
    Note that ``CombinedParameter`` is not yet a subclass of ``_BaseParameter``

    Args:
        name: the local name of the parameter. Must be a valid
            identifier, ie no spaces or special characters or starting with a
            number. If this parameter is part of an Instrument or Station,
            this should match how it will be referenced from that parent,
            ie ``instrument.name`` or ``instrument.parameters[name]``

        instrument: the instrument this parameter
            belongs to, if any

        snapshot_get: False prevents any update to the
            parameter during a snapshot, even if the snapshot was called with
            ``update=True``, for example if it takes too long to update.
            Default True.

        snapshot_value (Optional[bool]): False prevents parameter value to be
            stored in the snapshot. Useful if the value is large.

        step (Optional[Union[int, float]]): max increment of parameter value.
            Larger changes are broken into multiple steps this size.
            When combined with delays, this acts as a ramp.

        scale (Optional[float]): Scale to multiply value with before
            performing set. the internally multiplied value is stored in
            `raw_value`. Can account for a voltage divider.

        offset: Compensate for a parameter specific offset. (just as scale)
            get value = raw value - offset.
            set value = argument + offset.
            If offset and scale are used in combination, when getting a value,
            first an offset is added, then the scale is applied.

        inter_delay (Optional[Union[int, float]]): Minimum time (in seconds)
            between successive sets. If the previous set was less than this,
            it will wait until the condition is met.
            Can be set to 0 to go maximum speed with no errors.

        post_delay (Optional[Union[int, float]]): time (in seconds) to wait
            after the *start* of each set, whether part of a sweep or not.
            Can be set to 0 to go maximum speed with no errors.

        val_mapping (Optional[dict]): a bidirectional map data/readable values
            to instrument codes, expressed as a dict:
            ``{data_val: instrument_code}``
            For example, if the instrument uses '0' to mean 1V and '1' to mean
            10V, set val_mapping={1: '0', 10: '1'} and on the user side you
            only see 1 and 10, never the coded '0' and '1'
            If vals is omitted, will also construct a matching Enum validator.
            NOTE: only applies to get if get_cmd is a string, and to set if
            set_cmd is a string.
            You can use ``val_mapping`` with ``get_parser``, in which case
            ``get_parser`` acts on the return value from the instrument first,
            then ``val_mapping`` is applied (in reverse).

        get_parser ( Optional[function]): function to transform the response
            from get to the final output value. See also val_mapping

        set_parser (Optional[function]): function to transform the input set
            value to an encoded value sent to the instrument.
            See also val_mapping.

        vals (Optional[Validator]): a Validator object for this parameter

        max_val_age (Optional[float]): The max time (in seconds) to trust a
            saved value obtained from get_latest(). If this parameter has not
            been set or measured more recently than this, perform an
            additional measurement.

        metadata (Optional[dict]): extra information to include with the
            JSON snapshot of the parameter
    """

    def __init__(self, name: str,
                 instrument: Optional['Instrument'],
                 snapshot_get: bool=True,
                 metadata: Optional[dict]=None,
                 step: Optional[Number]=None,
                 scale: Optional[Union[Number, Iterable[Number]]]=None,
                 offset: Optional[Union[Number, Iterable[Number]]]=None,
                 inter_delay: Number=0,
                 post_delay: Number=0,
                 val_mapping: Optional[dict]=None,
                 get_parser: Optional[Callable]=None,
                 set_parser: Optional[Callable]=None,
                 snapshot_value: bool=True,
                 max_val_age: Optional[float]=None,
                 vals: Optional[Validator]=None,
                 **kwargs) -> None:
        super().__init__(metadata)
        if not str(name).isidentifier():
            raise ValueError(f"Parameter name must be a valid identifier "
                             f"got {name} which is not. Parameter names "
                             f"cannot start with a number and "
                             f"must not contain spaces or special characters")
        self.name = str(name)
        self.short_name = str(name)
        self._instrument = instrument
        self._snapshot_get = snapshot_get
        self._snapshot_value = snapshot_value

        if not isinstance(vals, (Validator, type(None))):
            raise TypeError('vals must be None or a Validator')
        elif val_mapping is not None:
            vals = Enum(*val_mapping.keys())
        self.vals = vals

        self.step = step
        self.scale = scale
        self.offset = offset
        self.raw_value = None

        self.inter_delay = inter_delay
        self.post_delay = post_delay

        self.val_mapping = val_mapping
        if val_mapping is None:
            self.inverse_val_mapping = None
        else:
            self.inverse_val_mapping = {v: k for k, v in val_mapping.items()}

        self.get_parser = get_parser
        self.set_parser = set_parser

        # record of latest value and when it was set or measured
        # what exactly this means is different for different subclasses
        # but they all use the same attributes so snapshot is consistent.
        self._latest: Dict[str, Optional[Union[ParamDataType, datetime]]] = \
            {'value': None, 'ts': None, 'raw_value': None}
        self.get_latest = GetLatest(self, max_val_age=max_val_age)

        if hasattr(self, 'get_raw') and not getattr(self.get_raw, '__qcodes_is_abstract_method__', False):
            self.get = self._wrap_get(self.get_raw)
        elif hasattr(self, 'get'):
            warnings.warn('Wrapping get method, original get method will not '
                          'be directly accessible. It is recommended to '
                          'define get_raw in your subclass instead.')
            self.get = self._wrap_get(self.get)
        if hasattr(self, 'set_raw') and not getattr(self.set_raw, '__qcodes_is_abstract_method__', False):
            self.set = self._wrap_set(self.set_raw)
        elif hasattr(self, 'set'):
            warnings.warn('Wrapping set method, original set method will not '
                          'be directly accessible. It is recommended to '
                          'define set_raw in your subclass instead.')
            self.set = self._wrap_set(self.set)

        # subclasses should extend this list with extra attributes they
        # want automatically included in the snapshot
        self._meta_attrs = ['name', 'instrument', 'step', 'scale', 'offset',
                            'inter_delay', 'post_delay', 'val_mapping', 'vals']

        # Specify time of last set operation, used when comparing to delay to
        # check if additional waiting time is needed before next set
        self._t_last_set = time.perf_counter()

<<<<<<< HEAD
    def __str__(self) -> str:
=======
    @abstractmethod
    def get_raw(self):
        raise NotImplementedError

    @abstractmethod
    def set_raw(self, value):
        raise NotImplementedError

    def __str__(self):
>>>>>>> 6cb2eaed
        """Include the instrument name with the Parameter name if possible."""
        inst_name = getattr(self._instrument, 'name', '')
        if inst_name:
            return '{}_{}'.format(inst_name, self.name)
        else:
            return self.name

    def __repr__(self) -> str:
        return named_repr(self)

    def __call__(self, *args, **kwargs):
        if len(args) == 0:
            if hasattr(self, 'get'):
                return self.get()
            else:
                raise NotImplementedError('no get cmd found in' +
                                          ' Parameter {}'.format(self.name))
        else:
            if hasattr(self, 'set'):
                self.set(*args, **kwargs)
            else:
                raise NotImplementedError('no set cmd found in' +
                                          ' Parameter {}'.format(self.name))

    def snapshot_base(self, update: bool = False,
                      params_to_skip_update: Sequence[str] = None) -> \
            Dict[str, Any]:
        """
        State of the parameter as a JSON-compatible dict.

        Args:
            update (bool): If True, update the state by calling
                parameter.get().
                If False, just use the latest values in memory.
            params_to_skip_update: No effect but may be passed from super Class:

        Returns:
            dict: base snapshot
        """

        if hasattr(self, 'get') and self._snapshot_get \
                and self._snapshot_value and update:
            self.get()

        state = copy(self._latest) # type: Dict[str, Any]
        state['__class__'] = full_class(self)
        state['full_name'] = str(self)

        if not self._snapshot_value:
            state.pop('value')
            state.pop('raw_value', None)

        if isinstance(state['ts'], datetime):
            dttime = state['ts'] # type: datetime
            state['ts'] = dttime.strftime('%Y-%m-%d %H:%M:%S')

        for attr in set(self._meta_attrs):
            if attr == 'instrument' and self._instrument:
                state.update({
                    'instrument': full_class(self._instrument),
                    'instrument_name': self._instrument.name
                })
            else:
                val = getattr(self, attr, None)
                if val is not None:
                    attr_strip = attr.lstrip('_')  # strip leading underscores
                    if isinstance(val, Validator):
                        state[attr_strip] = repr(val)
                    else:
                        state[attr_strip] = val

        return state

    def _save_val(self, value: ParamDataType, validate: bool = False) -> None:
        """
        Update latest
        """
        if validate:
            self.validate(value)
        if (self.get_parser is None and
                self.set_parser is None and
                self.val_mapping is None and
                self.scale is None and
                self.offset is None):
            self.raw_value = value
        self._latest = {'value': value, 'ts': datetime.now(),
                        'raw_value': self.raw_value}

    def _wrap_get(self, get_function: Callable[..., ParamDataType]) ->\
            Callable[..., ParamDataType]:
        @wraps(get_function)
        def get_wrapper(*args: Any, **kwargs: Any) -> ParamDataType:
            try:
                # There might be cases where a .get also has args/kwargs
                value = get_function(*args, **kwargs)
                self.raw_value = value

                if self.get_parser is not None:
                    value = self.get_parser(value)

                # apply offset first (native scale)
                if self.offset is not None:
                    # offset values
                    if isinstance(self.offset, collections.abc.Iterable):
                        # offset contains multiple elements, one for each value
                        value = tuple(val - offset for val, offset
                                      in zip(value, self.offset))
                    elif isinstance(value, collections.abc.Iterable):
                        # Use single offset for all values
                        value = tuple(val - self.offset for val in value)
                    else:
                        value -= self.offset

                # scale second
                if self.scale is not None:
                    # Scale values
                    if isinstance(self.scale, collections.abc.Iterable):
                        # Scale contains multiple elements, one for each value
                        value = tuple(val / scale for val, scale
                                      in zip(value, self.scale))
                    elif isinstance(value, collections.abc.Iterable):
                        # Use single scale for all values
                        value = tuple(val / self.scale for val in value)
                    else:
                        value /= self.scale

                if self.inverse_val_mapping is not None:
                    if value in self.inverse_val_mapping:
                        value = self.inverse_val_mapping[value]
                    else:
                        try:
                            value = self.inverse_val_mapping[int(value)]
                        except (ValueError, KeyError):
                            raise KeyError("'{}' not in val_mapping".format(value))
                self._save_val(value)
                return value
            except Exception as e:
                e.args = e.args + ('getting {}'.format(self),)
                raise e

        return get_wrapper

    def _wrap_set(self, set_function: Callable[..., None]) -> \
            Callable[..., None]:
        @wraps(set_function)
        def set_wrapper(value: ParamDataType, **kwargs: Any) -> None:
            try:
                self.validate(value)

                # In some cases intermediate sweep values must be used.
                # Unless `self.step` is defined, get_sweep_values will return
                # a list containing only `value`.
                steps = self.get_ramp_values(value, step=self.step)

                for step_index, val_step in enumerate(steps):
                    # even if the final value is valid we may be generating
                    # steps that are not so validate them too
                    self.validate(val_step)
                    if self.val_mapping is not None:
                        # Convert set values using val_mapping dictionary
                        raw_value = self.val_mapping[val_step]
                    else:
                        raw_value = val_step

                    # transverse transformation in reverse order as compared to
                    # getter:
                    # apply scale first
                    if self.scale is not None:
                        if isinstance(self.scale, collections.abc.Iterable):
                            # Scale contains multiple elements, one for each value
                            raw_value = tuple(val * scale for val, scale
                                              in zip(raw_value, self.scale))
                        else:
                            # Use single scale for all values
                            raw_value *= self.scale

                    # apply offset next
                    if self.offset is not None:
                        if isinstance(self.offset, collections.abc.Iterable):
                            # offset contains multiple elements, one for each value
                            raw_value = tuple(val + offset for val, offset
                                              in zip(raw_value, self.offset))
                        else:
                            # Use single offset for all values
                            raw_value += self.offset

                    # parser last
                    if self.set_parser is not None:
                        raw_value = self.set_parser(raw_value)

                    # Check if delay between set operations is required
                    t_elapsed = time.perf_counter() - self._t_last_set
                    if t_elapsed < self.inter_delay:
                        # Sleep until time since last set is larger than
                        # self.inter_delay
                        time.sleep(self.inter_delay - t_elapsed)

                    # Start timer to measure execution time of set_function
                    t0 = time.perf_counter()

                    set_function(raw_value, **kwargs)
                    self.raw_value = raw_value
                    self._save_val(val_step,
                                   validate=False)

                    # Update last set time (used for calculating delays)
                    self._t_last_set = time.perf_counter()

                    # Check if any delay after setting is required
                    t_elapsed = self._t_last_set - t0
                    if t_elapsed < self.post_delay:
                        # Sleep until total time is larger than self.post_delay
                        time.sleep(self.post_delay - t_elapsed)

            except Exception as e:
                e.args = e.args + ('setting {} to {}'.format(self, value),)
                raise e

        return set_wrapper

    def get_ramp_values(self, value: Union[float, int, Sized],
                        step: Number = None) -> List[Union[float,
                                                           int,
                                                           Sized]]:
        """
        Return values to sweep from current value to target value.
        This method can be overridden to have a custom sweep behaviour.
        It can even be overridden by a generator.
        Args:
            value: target value
            step: maximum step size

        Returns:
            List of stepped values, including target value.
        """
        if step is None:
            return [value]
        else:
            if isinstance(value, collections.abc.Sized) and len(value) > 1:
                raise RuntimeError("Don't know how to step a parameter"
                                   " with more than one value")
            if self.get_latest() is None:
                self.get()
            start_value = self.get_latest()

            if not (isinstance(start_value, (int, float)) and
                    isinstance(value, (int, float))):
                # something weird... parameter is numeric but one of the ends
                # isn't, even though it's valid.
                # probably MultiType with a mix of numeric and non-numeric types
                # just set the endpoint and move on
                logging.warning(
                    'cannot sweep {} from {} to {} - jumping.'.format(
                        self.name, start_value, value))
                return []

            # drop the initial value, we're already there
            return permissive_range(start_value, value, step)[1:] + [value]

    def validate(self, value: ParamDataType) -> None:
        """
        Validate value

        Args:
            value (any): value to validate

        """
        if self._instrument:
            context = (getattr(self._instrument, 'name', '') or
                       str(self._instrument.__class__)) + '.' + self.name
        else:
            context = self.name
        if self.vals is not None:
            self.vals.validate(value, 'Parameter: ' + context)

    @property
    def step(self) -> Optional[Number]:
        return self._step

    @step.setter
    def step(self, step: Number):
        """
        Configure whether this Parameter uses steps during set operations.
        If step is a positive number, this is the maximum value change
        allowed in one hardware call, so a single set can result in many
        calls to the hardware if the starting value is far from the target.

        Args:
            step (Union[int, float]): A positive number, the largest change
                allowed in one call. All but the final change will attempt to
                change by +/- step exactly

        Raises:
            TypeError: if step is not numeric
            ValueError: if step is negative
            TypeError:  if step is not integer for an integer parameter
            TypeError: if step is not a number
        """
        if step is None:
            self._step: Optional[Number] = step
        elif not getattr(self.vals, 'is_numeric', True):
            raise TypeError('you can only step numeric parameters')
        elif not isinstance(step, (int, float)):
            raise TypeError('step must be a number')
        elif step == 0:
            self._step = None
        elif step <= 0:
            raise ValueError('step must be positive')
        elif isinstance(self.vals, Ints) and not isinstance(step, int):
            raise TypeError('step must be a positive int for an Ints parameter')
        else:
            self._step = step

    @property
    def post_delay(self) -> Number:
        """Delay time after *start* of set operation, for each set"""
        return self._post_delay

    @post_delay.setter
    def post_delay(self, post_delay: Number) -> None:
        """
        Configure this parameter with a delay after the *start* of every set
        operation.

        Typically used in conjunction with `step` to create an effective
        ramp rate, but can also be used without a `step` to enforce a delay
        *after* every set. One might think of post_delay as how long a set
        operation is supposed to take. For example, there might be an
        instrument that needs extra time after setting a parameter although
        the command for setting the parameter returns quickly.

        Args:
            post_delay(Union[int, float]): the target time after the *start*
                of a set operation. The actual time will not be shorter than
                this, but may be longer if the underlying set call takes longer.

        Raises:
            TypeError: If delay is not int nor float
            ValueError: If delay is negative
        """
        if not isinstance(post_delay, (int, float)):
            raise TypeError(
                'post_delay ({}) must be a number'.format(post_delay))
        if post_delay < 0:
            raise ValueError(
                'post_delay ({}) must not be negative'.format(post_delay))
        self._post_delay = post_delay

    @property
    def inter_delay(self) -> Number:
        """Delay time between consecutive set operations"""
        return self._inter_delay

    @inter_delay.setter
    def inter_delay(self, inter_delay: Number) -> None:
        """
        Configure this parameter with a delay between set operations.

        Typically used in conjunction with `step` to create an effective
        ramp rate, but can also be used without a `step` to enforce a delay
        *between* sets.

        Args:
            inter_delay(Union[int, float]): the minimum time between set calls.
                The actual time will not be shorter than this, but may be longer
                if the underlying set call takes longer.

        Raises:
            TypeError: If delay is not int nor float
            ValueError: If delay is negative
        """
        if not isinstance(inter_delay, (int, float)):
            raise TypeError(
                'inter_delay ({}) must be a number'.format(inter_delay))
        if inter_delay < 0:
            raise ValueError(
                'inter_delay ({}) must not be negative'.format(inter_delay))
        self._inter_delay = inter_delay

    @property
    def full_name(self) -> str:
        return "_".join(self.name_parts)

    def set_validator(self, vals):
        """
            Deprecated Set a validator `vals` for this parameter.
                Args:
                    vals (Validator):  validator to set

        """
        warnings.warn(
            "set_validator is deprected use `inst.vals = MyValidator` instead")
        if isinstance(vals, Validator):
            self.vals = vals
        else:
            raise TypeError('vals must be a Validator')

    @property
    def instrument(self) -> Optional['InstrumentBase']:
        """
        Return the first instrument that this parameter is bound to.
        E.g if this is bound to a channel it will return the channel
        and not the instrument that the channel is bound too. Use
        :meth:`root_instrument` to get the real instrument.
        """
        return self._instrument

    @property
    def root_instrument(self) -> Optional['InstrumentBase']:
        """
        Return the fundamental instrument that this parameter belongs too.
        E.g if the parameter is bound to a channel this will return the
        fundamental instrument that that channel belongs to. Use
        :meth:`instrument` to get the channel.
        """
        if self._instrument is not None:
            return self._instrument.root_instrument
        else:
            return None

    def set_to(self, value):
        """
        Use a context manager to temporarily set the value of a parameter to
        a value. Example:

        >>> from qcodes import Parameter
        >>> p = Parameter("p", set_cmd=None, get_cmd=None)
        >>> with p.set_to(3):
        ...    print(f"p value in with block {p.get()}")
        >>> print(f"p value outside with block {p.get()}")
        """
        context_manager = _SetParamContext(self)
        self.set(value)
        return context_manager

    @property
    def name_parts(self) -> List[str]:
        if self.instrument is not None:
            name_parts = getattr(self.instrument, 'name_parts', [])
            if name_parts == []:
                # add fallback for the case where someone has bound
                # the parameter to something that is not an instrument
                # but perhaps it has a name anyway?
                name = getattr(self.instrument, 'name', None)
                if name is not None:
                    name_parts = [name]
        else:
            name_parts = []

        name_parts.append(self.short_name)
        return name_parts


class Parameter(_BaseParameter):
    """
    A parameter that represents a single degree of freedom.
    This is the standard parameter for Instruments, though it can also be
    used as a variable, i.e. storing/retrieving a value, or be subclassed for
    more complex uses.

    By default only gettable, returning its last value.
    This behaviour can be modified in two ways:

    1. Providing a ``get_cmd``/``set_cmd``, which can of the following:

       a. callable, with zero args for get_cmd, one arg for set_cmd
       b. VISA command string
       c. None, in which case it retrieves its last value for ``get_cmd``,
          and stores a value for ``set_cmd``
       d. False, in which case trying to get/set will raise an error.

    2. Creating a subclass with an explicit ``get_raw``/``set_raw`` method.
       This enables more advanced functionality. The ``get_raw`` and
       ``set_raw`` methods are automatically wrapped to provide ``get`` and
       ``set``.

    Parameters have a ``.get_latest`` method that simply returns the most
    recent set or measured value. This can be called ( ``param.get_latest()`` )
    or used in a ``Loop`` as if it were a (gettable-only) parameter itself:

        ``Loop(...).each(param.get_latest)``


    Args:
        name (str): the local name of the parameter. Should be a valid
            identifier, ie no spaces or special characters. If this parameter
            is part of an Instrument or Station, this is how it will be
            referenced from that parent, ie ``instrument.name`` or
            ``instrument.parameters[name]``

        instrument (Optional[Instrument]): the instrument this parameter
            belongs to, if any

        label (Optional[str]): Normally used as the axis label when this
            parameter is graphed, along with ``unit``.

        unit (Optional[str]): The unit of measure. Use ``''`` for unitless.

        snapshot_get (Optional[bool]): False prevents any update to the
            parameter during a snapshot, even if the snapshot was called with
            ``update=True``, for example if it takes too long to update.
            Default True.

        snapshot_value (Optional[bool]): False prevents parameter value to be
            stored in the snapshot. Useful if the value is large.

        step (Optional[Union[int, float]]): max increment of parameter value.
            Larger changes are broken into multiple steps this size.
            When combined with delays, this acts as a ramp.

        scale (Optional[float]): Scale to multiply value with before
            performing set. the internally multiplied value is stored in
            `raw_value`. Can account for a voltage divider.

        inter_delay (Optional[Union[int, float]]): Minimum time (in seconds)
            between successive sets. If the previous set was less than this,
            it will wait until the condition is met.
            Can be set to 0 to go maximum speed with no errors.

        post_delay (Optional[Union[int, float]]): time (in seconds) to wait
            after the *start* of each set, whether part of a sweep or not.
            Can be set to 0 to go maximum speed with no errors.

        val_mapping (Optional[dict]): a bidirectional map data/readable values
            to instrument codes, expressed as a dict:
            ``{data_val: instrument_code}``
            For example, if the instrument uses '0' to mean 1V and '1' to mean
            10V, set val_mapping={1: '0', 10: '1'} and on the user side you
            only see 1 and 10, never the coded '0' and '1'
            If vals is omitted, will also construct a matching Enum validator.
            NOTE: only applies to get if get_cmd is a string, and to set if
            set_cmd is a string.
            You can use ``val_mapping`` with ``get_parser``, in which case
            ``get_parser`` acts on the return value from the instrument first,
            then ``val_mapping`` is applied (in reverse).

        get_parser ( Optional[function]): function to transform the response
            from get to the final output value. See also val_mapping

        set_parser (Optional[function]): function to transform the input set
            value to an encoded value sent to the instrument.
            See also val_mapping.

        vals (Optional[Validator]): Allowed values for setting this parameter.
            Only relevant if settable. Defaults to ``Numbers()``

        max_val_age (Optional[float]): The max time (in seconds) to trust a
            saved value obtained from get_latest(). If this parameter has not
            been set or measured more recently than this, perform an
            additional measurement.

        docstring (Optional[str]): documentation string for the __doc__
            field of the object. The __doc__ field of the instance is used by
            some help systems, but not all

        metadata (Optional[dict]): extra information to include with the
            JSON snapshot of the parameter

    """

    def __init__(self, name: str,
                 instrument: Optional['Instrument']=None,
                 label: Optional[str]=None,
                 unit: Optional[str]=None,
                 get_cmd: Optional[Union[str, Callable, bool]]=None,
                 set_cmd:  Optional[Union[str, Callable, bool]]=False,
                 initial_value: Optional[Union[float, int, str]]=None,
                 max_val_age: Optional[float]=None,
                 vals: Optional[Validator]=None,
                 docstring: Optional[str]=None,
                 **kwargs) -> None:
        super().__init__(name=name, instrument=instrument, vals=vals, **kwargs)

        # Enable set/get methods if get_cmd/set_cmd is given
        # Called first so super().__init__ can wrap get/set methods
        if not hasattr(self, 'get') and get_cmd is not False:
            if get_cmd is None:
                if max_val_age is not None:
                    raise SyntaxError('Must have get method or specify get_cmd '
                                      'when max_val_age is set')
                self.get_raw = lambda: self._latest['raw_value']
            else:
                exec_str_ask = instrument.ask if instrument else None
                self.get_raw = Command(arg_count=0, cmd=get_cmd, exec_str=exec_str_ask)
            self.get = self._wrap_get(self.get_raw)

        if not hasattr(self, 'set') and set_cmd is not False:
            if set_cmd is None:
                self.set_raw = partial(self._save_val, validate=False)# type: Callable
            else:
                exec_str_write = instrument.write if instrument else None
                self.set_raw = Command(arg_count=1, cmd=set_cmd, exec_str=exec_str_write)# type: Callable
            self.set = self._wrap_set(self.set_raw)

        self._meta_attrs.extend(['label', 'unit', 'vals'])

        self.label = name if label is None else label
        self.unit = unit if unit is not None else ''

        if initial_value is not None:
            self.set(initial_value)

        # generate default docstring
        self.__doc__ = os.linesep.join((
            'Parameter class:',
            '',
            '* `name` %s' % self.name,
            '* `label` %s' % self.label,
            '* `unit` %s' % self.unit,
            '* `vals` %s' % repr(self.vals)))

        if docstring is not None:
            self.__doc__ = os.linesep.join((
                docstring,
                '',
                self.__doc__))

    def __getitem__(self, keys):
        """
        Slice a Parameter to get a SweepValues object
        to iterate over during a sweep
        """
        return SweepFixedValues(self, keys)

    def increment(self, value):
        """ Increment the parameter with a value

        Args:
            value (float): value to be added to the parameter
        """
        self.set(self.get() + value)

    def sweep(self, start, stop, step=None, num=None):
        """
        Create a collection of parameter values to be iterated over.
        Requires `start` and `stop` and (`step` or `num`)
        The sign of `step` is not relevant.

        Args:
            start (Union[int, float]): The starting value of the sequence.
            stop (Union[int, float]): The end value of the sequence.
            step (Optional[Union[int, float]]):  Spacing between values.
            num (Optional[int]): Number of values to generate.

        Returns:
            SweepFixedValues: collection of parameter values to be
                iterated over

        Examples:
            >>> sweep(0, 10, num=5)
             [0.0, 2.5, 5.0, 7.5, 10.0]
            >>> sweep(5, 10, step=1)
            [5.0, 6.0, 7.0, 8.0, 9.0, 10.0]
            >>> sweep(15, 10.5, step=1.5)
            >[15.0, 13.5, 12.0, 10.5]
        """
        return SweepFixedValues(self, start=start, stop=stop,
                                step=step, num=num)


class ParameterWithSetpoints(Parameter):
    """
    A parameter that has associated setpoints. The setpoints is nothing
    more than a list of other parameters that describe the values, names
    and units of the setpoint axis for this parameter.

    In most cases this will probably be a parameter that returns an array.
    It is expected that the setpoint arrays are 1D arrays such that the
    combined shape of the parameter. E.G if parameter is of shape (m,n)
    self.setpoints is a list of parameters of shape (m,) and (n,)

    In all other ways this is identical to  :class:`Parameter` See the
    documentation of :class:`Parameter` for more details.
    """
    def __init__(self, *args,
                 setpoints: Optional[Sequence[_BaseParameter]]=None,
                 **kwargs) -> None:
        if setpoints is None:
            self._setpoints: Sequence[_BaseParameter] = []
        else:
            self.setpoints = setpoints
        super().__init__(*args, **kwargs)

    @property
    def setpoints(self):
        return self._setpoints

    @setpoints.setter
    def setpoints(self, setpoints: Sequence[_BaseParameter]):
        for setpointarray in setpoints:
            if not isinstance(setpointarray, _BaseParameter):
                raise TypeError(f"Setpoints is of type {type(setpointarray)}"
                                f" expcected a QCoDeS parameter")
        self._setpoints = setpoints

    def validate_consistent_shape(self):
        """
        Verifies that the shape of the Array Validator of the parameter
        is consistent with the Validator of the Setpoints. This requires that
        both the setpoints and the actual parameters have validators
        of type Arrays with a defined shape.
        """

        if not isinstance(self.vals, Arrays):
            raise ValueError(f"Can only validate shapes for parameters "
                             f"with Arrays validator. {self.name} does "
                             f"not have an Arrays validator.")
        output_shape = self.vals.shape
        setpoints_shape_list: List[int] = []
        for sp in self.setpoints:
            if not isinstance(sp.vals, Arrays):
                raise ValueError(f"Can only validate shapes for parameters "
                                 f"with Arrays validator. {sp.name} is "
                                 f"a setpoint vector but does not have an "
                                 f"Arrays validator")
            if sp.vals.shape is not None:
                setpoints_shape_list.extend(sp.vals.shape)
            else:
                setpoints_shape_list.append(sp.vals.shape)
        setpoints_shape = tuple(setpoints_shape_list)

        if output_shape is None:
            raise ValueError(f"Trying to validate shape but parameter "
                             f"{self.name} does not define a shape")
        if None in output_shape or None in setpoints_shape:
            raise ValueError(f"One or more dimensions have unknown shape "
                             f"when comparing output: {output_shape} to "
                             f"setpoints: {setpoints_shape}")

        if output_shape != setpoints_shape:
            raise ValueError(f"Shape of output is not consistent with "
                             f"setpoints. Output is shape {output_shape} and "
                             f"setpoints are shape {setpoints_shape}")
        return True

    def validate(self, value: ParamDataType) -> None:
        """
        Overwrites the standard `validate` to also check the
        the parameter has consistent shape with it's setpoints.
        This only makes sense if the parameter has an Arrays validator

        Arguments are passed to the super method
        """
        if isinstance(self.vals, Arrays):
            self.validate_consistent_shape()
        super().validate(value)


class GeneratedSetPoints(Parameter):
    """
    A parameter that generates a setpoint array from start, stop and num points
    parameters.
    """
    def __init__(self, startparam, stopparam, numpointsparam, *args, **kwargs):
        super().__init__(*args, **kwargs)
        self._startparam = startparam
        self._stopparam = stopparam
        self._numpointsparam = numpointsparam

    def get_raw(self):
        return numpy.linspace(self._startparam(), self._stopparam(),
                              self._numpointsparam())


class ArrayParameter(_BaseParameter):
    """
    A gettable parameter that returns an array of values.
    Not necessarily part of an instrument.

    Subclasses should define a ``.get_raw`` method, which returns an array.
    This method is automatically wrapped to provide a ``.get``` method.
    When used in a ``Loop`` or ``Measure`` operation, this will be entered
    into a single ``DataArray``, with extra dimensions added by the ``Loop``.
    The constructor args describe the array we expect from each ``.get`` call
    and how it should be handled.

    For now you must specify upfront the array shape, and this cannot change
    from one call to the next. Later we intend to require only that you specify
    the dimension, and the size of each dimension can vary from call to call.

    Note: If you want ``.get`` to save the measurement for ``.get_latest``,
    you must explicitly call ``self._save_val(items)`` inside ``.get_raw``.

    Args:
        name (str): the local name of the parameter. Should be a valid
            identifier, ie no spaces or special characters. If this parameter
            is part of an Instrument or Station, this is how it will be
            referenced from that parent, ie ``instrument.name`` or
            ``instrument.parameters[name]``

        shape (Tuple[int]): The shape (as used in numpy arrays) of the array
            to expect. Scalars should be denoted by (), 1D arrays as (n,),
            2D arrays as (n, m), etc.

        instrument (Optional[Instrument]): the instrument this parameter
            belongs to, if any

        label (Optional[str]): Normally used as the axis label when this
            parameter is graphed, along with ``unit``.

        unit (Optional[str]): The unit of measure. Use ``''`` for unitless.

        setpoints (Optional[Tuple[setpoint_array]]):
            ``setpoint_array`` can be a DataArray, numpy.ndarray, or sequence.
            The setpoints for each dimension of the returned array. An
            N-dimension item should have N setpoint arrays, where the first is
            1D, the second 2D, etc.
            If omitted for any or all items, defaults to integers from zero in
            each respective direction.
            Note: if the setpoints will be different each measurement, leave
            this out and return the setpoints (with extra names) in ``.get``.

        setpoint_names (Optional[Tuple[str]]): one identifier (like
            ``name``) per setpoint array. Ignored if a setpoint is a
            DataArray, which already has a name.

        setpoint_labels (Optional[Tuple[str]]): one label (like ``labels``)
            per setpoint array. Ignored if a setpoint is a DataArray, which
            already has a label.

        setpoint_units (Optional[Tuple[str]]): one label (like ``v``)
            per setpoint array. Ignored if a setpoint is a DataArray, which
            already has a unit.

        docstring (Optional[str]): documentation string for the __doc__
            field of the object. The __doc__ field of the instance is used by
            some help systems, but not all

        snapshot_get (bool): Prevent any update to the parameter, for example
            if it takes too long to update. Default True.

        snapshot_value: Should the value of the parameter be stored in the
            snapshot. Unlike Parameter this defaults to False as
            ArrayParameters are potentially huge.

        metadata (Optional[dict]): extra information to include with the
            JSON snapshot of the parameter
    """

    def __init__(self,
                 name: str,
                 shape: Sequence[int],
                 instrument: Optional['Instrument']=None,
                 label: Optional[str]=None,
                 unit: Optional[str]=None,
                 setpoints: Optional[Sequence]=None,
                 setpoint_names: Optional[Sequence[str]]=None,
                 setpoint_labels: Optional[Sequence[str]]=None,
                 setpoint_units: Optional[Sequence[str]]=None,
                 docstring: Optional[str]=None,
                 snapshot_get: bool=True,
                 snapshot_value: bool=False,
                 metadata: Optional[dict]=None) -> None:
        super().__init__(name, instrument, snapshot_get, metadata,
                         snapshot_value=snapshot_value)

        if hasattr(self, 'set'):
            # TODO (alexcjohnson): can we support, ala Combine?
            raise AttributeError('ArrayParameters do not support set '
                                 'at this time.')

        self._meta_attrs.extend(['setpoint_names', 'setpoint_labels',
                                 'setpoint_units', 'label', 'unit'])

        self.label = name if label is None else label
        self.unit = unit if unit is not None else ''

        nt: Type[None] = type(None)

        if not is_sequence_of(shape, int):
            raise ValueError('shapes must be a tuple of ints, not ' +
                             repr(shape))
        self.shape = shape

        # require one setpoint per dimension of shape
        sp_shape = (len(shape),)

        sp_types = (nt, DataArray, collections.abc.Sequence,
                    collections.abc.Iterator, numpy.ndarray)
        if (setpoints is not None and
                not is_sequence_of(setpoints, sp_types, shape=sp_shape)):
            raise ValueError('setpoints must be a tuple of arrays')
        if (setpoint_names is not None and
                not is_sequence_of(setpoint_names, (nt, str), shape=sp_shape)):
            raise ValueError('setpoint_names must be a tuple of strings')
        if (setpoint_labels is not None and
                not is_sequence_of(setpoint_labels, (nt, str),
                                   shape=sp_shape)):
            raise ValueError('setpoint_labels must be a tuple of strings')
        if (setpoint_units is not None and
                not is_sequence_of(setpoint_units, (nt, str),
                                   shape=sp_shape)):
            raise ValueError('setpoint_units must be a tuple of strings')

        self.setpoints = setpoints
        self.setpoint_names = setpoint_names
        self.setpoint_labels = setpoint_labels
        self.setpoint_units = setpoint_units

        self.__doc__ = os.linesep.join((
            'Parameter class:',
            '',
            '* `name` %s' % self.name,
            '* `label` %s' % self.label,
            '* `unit` %s' % self.unit,
            '* `shape` %s' % repr(self.shape)))

        if docstring is not None:
            self.__doc__ = os.linesep.join((
                docstring,
                '',
                self.__doc__))

        if not hasattr(self, 'get') and not hasattr(self, 'set'):
            raise AttributeError('ArrayParameter must have a get, set or both')

    @property
    def setpoint_full_names(self):
        """
        Full names of setpoints including instrument names if available
        """
        if self.setpoint_names is None:
            return None
        # omit the last part of name_parts which is the parameter name
        # and not part of the setpoint names
        inst_name = "_".join(self.name_parts[:-1])
        if inst_name != '':
            spnames = []
            for spname in self.setpoint_names:
                if spname is not None:
                    spnames.append(inst_name + '_' + spname)
                else:
                    spnames.append(None)
            return tuple(spnames)
        else:
            return self.setpoint_names


def _is_nested_sequence_or_none(obj, types, shapes):
    """Validator for MultiParameter setpoints/names/labels"""
    if obj is None:
        return True

    if not is_sequence_of(obj, tuple, shape=(len(shapes),)):
        return False

    for obji, shapei in zip(obj, shapes):
        if not is_sequence_of(obji, types, shape=(len(shapei),)):
            return False

    return True


class MultiParameter(_BaseParameter):
    """
    A gettable parameter that returns multiple values with separate names,
    each of arbitrary shape.
    Not necessarily part of an instrument.

    Subclasses should define a ``.get_raw`` method, which returns a sequence of
    values. This method is automatically wrapped to provide a ``.get``` method.
    When used in a ``Loop`` or ``Measure`` operation, each of these
    values will be entered into a different ``DataArray``. The constructor
    args describe what data we expect from each ``.get`` call and how it
    should be handled. ``.get`` should always return the same number of items,
    and most of the constructor arguments should be tuples of that same length.

    For now you must specify upfront the array shape of each item returned by
    ``.get_raw``, and this cannot change from one call to the next. Later we
    intend to require only that you specify the dimension of each item returned,
    and the size of each dimension can vary from call to call.

    Note: If you want ``.get`` to save the measurement for ``.get_latest``,
    you must explicitly call ``self._save_val(items)`` inside ``.get_raw``.

    Args:
        name (str): the local name of the whole parameter. Should be a valid
            identifier, ie no spaces or special characters. If this parameter
            is part of an Instrument or Station, this is how it will be
            referenced from that parent, ie ``instrument.name`` or
            ``instrument.parameters[name]``

        names (Tuple[str]): A name for each item returned by a ``.get``
            call. Will be used as the basis of the ``DataArray`` names
            when this parameter is used to create a ``DataSet``.

        shapes (Tuple[Tuple[int]]): The shape (as used in numpy arrays) of
            each item. Scalars should be denoted by (), 1D arrays as (n,),
            2D arrays as (n, m), etc.

        instrument (Optional[Instrument]): the instrument this parameter
            belongs to, if any

        labels (Optional[Tuple[str]]): A label for each item. Normally used
            as the axis label when a component is graphed, along with the
            matching entry from ``units``.

        units (Optional[Tuple[str]]): The unit of measure for each item.
            Use ``''`` or ``None`` for unitless values.

        setpoints (Optional[Tuple[Tuple[setpoint_array]]]):
            ``setpoint_array`` can be a DataArray, numpy.ndarray, or sequence.
            The setpoints for each returned array. An N-dimension item should
            have N setpoint arrays, where the first is 1D, the second 2D, etc.
            If omitted for any or all items, defaults to integers from zero in
            each respective direction.
            Note: if the setpoints will be different each measurement, leave
            this out and return the setpoints (with extra names) in ``.get``.

        setpoint_names (Optional[Tuple[Tuple[str]]]): one identifier (like
            ``name``) per setpoint array. Ignored if a setpoint is a
            DataArray, which already has a name.

        setpoint_labels (Optional[Tuple[Tuple[str]]]): one label (like
            ``labels``) per setpoint array. Ignored if a setpoint is a
            DataArray, which already has a label.

        setpoint_units (Optional[Tuple[Tuple[str]]]): one unit (like
            ``V``) per setpoint array. Ignored if a setpoint is a
            DataArray, which already has a unit.

        docstring (Optional[str]): documentation string for the __doc__
            field of the object. The __doc__ field of the instance is used by
            some help systems, but not all

        snapshot_get (bool): Prevent any update to the parameter, for example
            if it takes too long to update. Default True.

        snapshot_value: Should the value of the parameter be stored in the
            snapshot. Unlike Parameter this defaults to False as
            MultiParameters are potentially huge.

        metadata (Optional[dict]): extra information to include with the
            JSON snapshot of the parameter
    """

    def __init__(self,
                 name: str,
                 names: Sequence[str],
                 shapes: Sequence[Sequence[Optional[int]]],
                 instrument: Optional['Instrument']=None,
                 labels: Optional[Sequence[str]]=None,
                 units: Optional[Sequence[str]]=None,
                 setpoints: Optional[Sequence[Sequence]]=None,
                 setpoint_names: Optional[Sequence[Sequence[str]]]=None,
                 setpoint_labels: Optional[Sequence[Sequence[str]]]=None,
                 setpoint_units: Optional[Sequence[Sequence[str]]]=None,
                 docstring: str=None,
                 snapshot_get: bool=True,
                 snapshot_value: bool=False,
                 metadata: Optional[dict]=None) -> None:
        super().__init__(name, instrument, snapshot_get, metadata,
                         snapshot_value=snapshot_value)

        if hasattr(self, 'set'):
            # TODO (alexcjohnson): can we support, ala Combine?
            warnings.warn('MultiParameters do not support set at this time.')

        self._meta_attrs.extend(['setpoint_names', 'setpoint_labels',
                                 'setpoint_units', 'names', 'labels', 'units'])

        if not is_sequence_of(names, str):
            raise ValueError('names must be a tuple of strings, not ' +
                             repr(names))

        self.names = names
        self.labels = labels if labels is not None else names
        self.units = units if units is not None else [''] * len(names)

        nt: Type[None] = type(None)

        if (not is_sequence_of(shapes, int, depth=2) or
                len(shapes) != len(names)):
            raise ValueError('shapes must be a tuple of tuples '
                             'of ints, not ' + repr(shapes))
        self.shapes = shapes

        sp_types = (nt, DataArray, collections.abc.Sequence,
                    collections.abc.Iterator, numpy.ndarray)
        if not _is_nested_sequence_or_none(setpoints, sp_types, shapes):
            raise ValueError('setpoints must be a tuple of tuples of arrays')

        if not _is_nested_sequence_or_none(setpoint_names, (nt, str), shapes):
            raise ValueError(
                'setpoint_names must be a tuple of tuples of strings')

        if not _is_nested_sequence_or_none(setpoint_labels, (nt, str), shapes):
            raise ValueError(
                'setpoint_labels must be a tuple of tuples of strings')

        if not _is_nested_sequence_or_none(setpoint_units, (nt, str), shapes):
            raise ValueError(
                'setpoint_units must be a tuple of tuples of strings')

        self.setpoints = setpoints
        self.setpoint_names = setpoint_names
        self.setpoint_labels = setpoint_labels
        self.setpoint_units = setpoint_units

        self.__doc__ = os.linesep.join((
            'MultiParameter class:',
            '',
            '* `name` %s' % self.name,
            '* `names` %s' % ', '.join(self.names),
            '* `labels` %s' % ', '.join(self.labels),
            '* `units` %s' % ', '.join(self.units)))

        if docstring is not None:
            self.__doc__ = os.linesep.join((
                docstring,
                '',
                self.__doc__))

        if not hasattr(self, 'get') and not hasattr(self, 'set'):
            raise AttributeError('MultiParameter must have a get, set or both')

    @property
    def short_names(self):
        """
        short_names is identical to names i.e. the names of the parameter
        parts but does not add the instrument name.

        It exists for consistency with instruments and other parameters.
        """

        return self.names

    @property
    def full_names(self):
        """Include the instrument name with the Parameter names if possible."""
        inst_name = "_".join(self.name_parts[:-1])
        if inst_name != '':
            return [inst_name + '_' + name for name in self.names]
        else:
            return self.names

    @property
    def setpoint_full_names(self):
        """
        Full names of setpoints including instrument names if available
        """
        if self.setpoint_names is None:
            return None
        # omit the last part of name_parts which is the parameter name
        # and not part of the setpoint names
        inst_name = "_".join(self.name_parts[:-1])
        if inst_name != '':
            full_sp_names = []
            for sp_group in self.setpoint_names:
                full_sp_names_subgroupd = []
                for spname in sp_group:
                    if spname is not None:
                        full_sp_names_subgroupd.append(inst_name + '_' + spname)
                    else:
                        full_sp_names_subgroupd.append(None)
                full_sp_names.append(tuple(full_sp_names_subgroupd))

            return tuple(full_sp_names)
        else:
            return self.setpoint_names


class GetLatest(DelegateAttributes):
    """
    Wrapper for a Parameter that just returns the last set or measured value
    stored in the Parameter itself.

    Examples:
        >>> # Can be called:
        >>> param.get_latest()
        >>> # Or used as if it were a gettable-only parameter itself:
        >>> Loop(...).each(param.get_latest)

    Args:
        parameter (Parameter): Parameter to be wrapped

        max_val_age (Optional[int]): The max time (in seconds) to trust a
            saved value obtained from get_latest(). If this parameter has not
            been set or measured more recently than this, perform an
            additional measurement.
    """
    def __init__(self, parameter, max_val_age=None):
        self.parameter = parameter
        self.max_val_age = max_val_age

    delegate_attr_objects = ['parameter']
    omit_delegate_attrs = ['set']

    def get(self):
        """Return latest value if time since get was less than
        `self.max_val_age`, otherwise perform `get()` and return result
        """
        state = self.parameter._latest
        if self.max_val_age is None:
            # Return last value since max_val_age is not specified
            return state['value']
        else:
            oldest_ok_val = datetime.now() - timedelta(seconds=self.max_val_age)
            if state['ts'] is None or state['ts'] < oldest_ok_val:
                # Time of last get exceeds max_val_age seconds, need to
                # perform new .get()
                return self.parameter.get()
            else:
                return state['value']

    def get_timestamp(self) -> datetime:
        """
        Return the age of the latest parameter value.
        """
        state = self.parameter._latest
        return state["ts"]

    def __call__(self):
        return self.get()


def combine(*parameters, name, label=None, unit=None, units=None,
            aggregator=None):
    """
    Combine parameters into one sweepable parameter

    Args:
        *parameters (qcodes.Parameter): the parameters to combine
        name (str): the name of the paramter
        label (Optional[str]): the label of the combined parameter
        unit (Optional[str]): the unit of the combined parameter
        aggregator (Optional[Callable[list[any]]]): a function to aggregate
            the set values into one

    A combined parameter sets all the combined parameters at every point of the
    sweep.
    The sets are called in the same order the parameters are, and
    sequantially.
    """
    parameters = list(parameters)
    multi_par = CombinedParameter(parameters, name, label, unit, units,
                                  aggregator)
    return multi_par


class CombinedParameter(Metadatable):
    """ A combined parameter

    Args:
        *parameters (qcodes.Parameter): the parameters to combine
        name (str): the name of the parameter
        label (Optional[str]): the label of the combined parameter
        unit (Optional[str]): the unit of the combined parameter
        aggregator (Optional[Callable[list[any]]]): a function to aggregate
            the set values into one

    A combined parameter sets all the combined parameters at every point of the
    sweep.
    The sets are called in the same order the parameters are, and
    sequentially.
    """

    def __init__(self, parameters: Sequence[Parameter], name: str,
                 label: str = None, unit: str=None, units: str=None,
                 aggregator: Callable=None) -> None:
        super().__init__()
        # TODO(giulioungaretti)temporary hack
        # starthack
        # this is a dummy parameter
        # that mimicks the api that a normal parameter has
        if not name.isidentifier():
            raise ValueError(f"Parameter name must be a valid identifier "
                             f"got {name} which is not. Parameter names "
                             f"cannot start with a number and "
                             f"must not contain spaces or special characters")

        self.parameter = lambda: None
        # mypy will complain that a callable does not have these attributes
        # but you can still create them here.
        self.parameter.full_name = name  # type: ignore
        self.parameter.name = name  # type: ignore
        self.parameter.label = label  # type: ignore

        if units is not None:
            warn_units('CombinedParameter', self)
            if unit is None:
                unit = units
        self.parameter.unit = unit  # type: ignore
        self.setpoints: List[Any] = []
        # endhack
        self.parameters = parameters
        self.sets = [parameter.set for parameter in self.parameters]
        self.dimensionality = len(self.sets)

        if aggregator:
            self.f = aggregator
            setattr(self, 'aggregate', self._aggregate)

    def set(self, index: int):
        """
        Set multiple parameters.

        Args:
            index (int): the index of the setpoints one wants to set

        Returns:
            list: values that where actually set
        """
        values = self.setpoints[index]
        for setFunction, value in zip(self.sets, values):
            setFunction(value)
        return values

    def sweep(self, *array: numpy.ndarray) -> 'CombinedParameter':
        """
        Creates a new combined parameter to be iterated over.
        One can sweep over either:

         - n array of lenght m
         - one nxm array

        where n is the number of combined parameters
        and m is the number of setpoints

        Args:
            *array(numpy.ndarray): array(s) of setopoints

        Returns:
            MultiPar: combined parameter
        """
        # if it's a list of arrays, convert to one array
        if len(array) > 1:
            dim = set([len(a) for a in array])
            if len(dim) != 1:
                raise ValueError('Arrays have different number of setpoints')
            nparray = numpy.array(array).transpose()
        else:
            # cast to array in case users
            # decide to not read docstring
            # and pass a 2d list
            nparray = numpy.array(array[0])
        new = copy(self)
        _error_msg = """ Dimensionality of array does not match\
                        the number of parameter combined. Expected a \
                        {} dimensional array, got a {} dimensional array. \
                        """
        try:
            if nparray.shape[1] != self.dimensionality:
                raise ValueError(_error_msg.format(self.dimensionality,
                                                   nparray.shape[1]))
        except KeyError:
            # this means the array is 1d
            raise ValueError(_error_msg.format(self.dimensionality, 1))

        new.setpoints = nparray.tolist()
        return new

    def _aggregate(self, *vals):
        # check f args
        return self.f(*vals)

    def __iter__(self):
        return iter(range(len(self.setpoints)))

    def __len__(self):
        # dimension of the sweep_values
        # i.e. how many setpoint
        return numpy.shape(self.setpoints)[0]

    def snapshot_base(self, update=False):
        """
        State of the combined parameter as a JSON-compatible dict.

        Args:
            update (bool):

        Returns:
            dict: base snapshot
        """
        meta_data = collections.OrderedDict()
        meta_data['__class__'] = full_class(self)
        meta_data['unit'] = self.parameter.unit
        meta_data['label'] = self.parameter.label
        meta_data['full_name'] = self.parameter.full_name
        meta_data['aggregator'] = repr(getattr(self, 'f', None))
        for param in self.parameters:
            meta_data[str(param)] = param.snapshot()

        return meta_data


class InstrumentRefParameter(Parameter):
    """
    An InstrumentRefParameter

    Args:
        name (string): the name of the parameter that one wants to add.

        instrument (Optional[Instrument]): the "parent" instrument this
            parameter is attached to, if any.

        initial_value (Optional[str]): starting value, may be None even if
            None does not pass the validator. None is only allowed as an
            initial value and cannot be set after initiation.

        **kwargs: Passed to InstrumentRefParameter parent class

    This parameter is useful when one needs a reference to another instrument
    from within an instrument, e.g., when creating a meta instrument that
    sets parameters on instruments it contains.
    """

    def __init__(self, *args, **kwargs):
        kwargs['vals'] = kwargs.get('vals', Strings())
        super().__init__(set_cmd=None, *args, **kwargs)

    # TODO(nulinspiratie) check class works now it's subclassed from Parameter
    def get_instr(self):
        """
        Returns the instance of the instrument with the name equal to the
        value of this parameter.
        """
        ref_instrument_name = self.get()
        # note that _instrument refers to the instrument this parameter belongs
        # to, while the ref_instrument_name is the instrument that is the value
        # of this parameter.
        return self._instrument.find_instrument(ref_instrument_name)


# Deprecated parameters
class StandardParameter(Parameter):
    def __init__(self, name, instrument=None,
                 get_cmd=False, get_parser=None,
                 set_cmd=False, set_parser=None,
                 delay=0, max_delay=None, step=None, max_val_age=3600,
                 vals=None, val_mapping=None, **kwargs):
        super().__init__(name, instrument=instrument,
                 get_cmd=get_cmd, get_parser=get_parser,
                 set_cmd=set_cmd, set_parser=set_parser,
                 post_delay=delay, step=step, max_val_age=max_val_age,
                 vals=vals, val_mapping=val_mapping, **kwargs)
        warnings.warn('`StandardParameter` is deprecated, '
                        'use `Parameter` instead. {}'.format(self))


class ManualParameter(Parameter):
    def __init__(self, name, instrument=None, initial_value=None, **kwargs):
        """
        A simple alias for a parameter that does not have a set or
        a get function. Useful for parameters that do not have a direct
        instrument mapping.
        """
        super().__init__(name=name, instrument=instrument,
                         get_cmd=None, set_cmd=None,
                         initial_value=initial_value, **kwargs)


class ScaledParameter(Parameter):
    """
    Parameter Scaler

    To be used when you use a physical voltage divider or an amplifier to set
    or get a quantity.

    Initialize the parameter by passing the parameter to be measured/set
    and the value of the division OR the gain.

    The scaling value can be either a scalar value or a Qcodes Parameter.

    The parameter scaler acts a your original parameter, but will set the right
    value, and store the gain/division in the metadata.

    Examples:
        Resistive voltage divider
        >>> vd = ScaledParameter(dac.chan0, division = 10)

        Voltage multiplier
        >>> vb = ScaledParameter(dac.chan0, gain = 30, name = 'Vb')

        Transimpedance amplifier
        >>> Id = ScaledParameter(multimeter.amplitude, division = 1e6, name = 'Id', unit = 'A')

    Args:
        output: Physical Parameter that need conversion
        division: the division value
        gain: the gain value
        label: label of this parameter, by default uses 'output' label
            but attaches _amplified or _attenuated depending if gain
            or division has been specified
        name: name of this parameter, by default uses 'output' name
            but attaches _amplified or _attenuated depending if gain
            or division has been specified
        unit: resulting unit. It uses the one of 'output' by default
    """

    class Role(enum.Enum):
        GAIN = enum.auto()
        DIVISION = enum.auto()


    def __init__(self,
                 output: Parameter,
                 division: Union[int, float, Parameter] = None,
                 gain: Union[int, float, Parameter] = None,
                 name: str=None,
                 label: str=None,
                 unit: str=None) -> None:
        # Set the name
        if name:
            self.name = name
        else:
            self.name = "{}_scaled".format(output.name)

        # Set label
        if label:
            self.label = label
        elif name:
            self.label = name
        else:
            self.label = "{}_scaled".format(output.label)

        # Set the unit
        if unit:
            self.unit = unit
        else:
            self.unit = output.unit

        super().__init__(
            name=self.name,
            label=self.label,
            unit=self.unit
            )

        self._wrapped_parameter = output
        self._wrapped_instrument = getattr(output, "_instrument", None)

        # Set the role, either as divider or amplifier
        # Raise an error if nothing is specified
        is_divider = division is not None
        is_amplifier = gain is not None

        if not xor(is_divider, is_amplifier):
            raise ValueError('Provide only division OR gain')

        if is_divider:
            self.role = ScaledParameter.Role.DIVISION
            self._multiplier = division
        elif is_amplifier:
            self.role = ScaledParameter.Role.GAIN
            self._multiplier = gain

        # extend metadata
        self._meta_attrs.extend(["division"])
        self._meta_attrs.extend(["gain"])
        self._meta_attrs.extend(["role"])
        self.metadata['wrapped_parameter'] = self._wrapped_parameter.name
        if self._wrapped_instrument:
            self.metadata['wrapped_instrument'] = getattr(self._wrapped_instrument, "name", None)

    # Internal handling of the multiplier
    # can be either a Parameter or a scalar
    @property
    def _multiplier(self):
        return self._multiplier_parameter

    @_multiplier.setter
    def _multiplier(self, multiplier: Union[int, float, Parameter]):
        if isinstance(multiplier, Parameter):
            self._multiplier_parameter = multiplier
            self.metadata['variable_multiplier'] = self._multiplier_parameter.name
        else:
            self._multiplier_parameter = ManualParameter(
                'multiplier', initial_value=multiplier)
            self.metadata['variable_multiplier'] = False

    # Division of the scaler
    @property
    def division(self):
        if self.role == ScaledParameter.Role.DIVISION:
            return self._multiplier()
        elif self.role == ScaledParameter.Role.GAIN:
            return 1 / self._multiplier()

    @division.setter
    def division(self, division: Union[int, float, Parameter]):
        self.role = ScaledParameter.Role.DIVISION
        self._multiplier = division

    # Gain of the scaler
    @property
    def gain(self):
        if self.role == ScaledParameter.Role.GAIN:
            return self._multiplier()
        elif self.role == ScaledParameter.Role.DIVISION:
            return 1 / self._multiplier()

    @gain.setter
    def gain(self, gain: Union[int, float, Parameter]):
        self.role = ScaledParameter.Role.GAIN
        self._multiplier = gain

    # Getter and setter for the real value
    def get_raw(self) -> Union[int, float]:
        """
        Returns:
            number: value at which was set at the sample
        """
        if self.role == ScaledParameter.Role.GAIN:
            value = self._wrapped_parameter() * self._multiplier()
        elif self.role == ScaledParameter.Role.DIVISION:
            value = self._wrapped_parameter() / self._multiplier()

        self._save_val(value)
        return value

    @property
    def wrapped_parameter(self) -> Parameter:
        """
        Returns:
            the attached unscaled parameter
        """
        return self._wrapped_parameter

    def get_wrapped_parameter_value(self) -> Union[int, float]:
        """
        Returns:
            number: value at which the attached parameter is (i.e. does
            not account for the scaling)
        """
        return self._wrapped_parameter.get()

    def set_raw(self, value: Union[int, float]) -> None:
        """
        Set the value on the wrapped parameter, accounting for the scaling
        """
        if self.role == ScaledParameter.Role.GAIN:
            instrument_value = value / self._multiplier()
        elif self.role == ScaledParameter.Role.DIVISION:
            instrument_value = value * self._multiplier()

        # don't leak unknow type
        instrument_value = cast(Union[int, float], instrument_value)

        self._save_val(value)
        self._wrapped_parameter.set(instrument_value)<|MERGE_RESOLUTION|>--- conflicted
+++ resolved
@@ -266,9 +266,6 @@
         # check if additional waiting time is needed before next set
         self._t_last_set = time.perf_counter()
 
-<<<<<<< HEAD
-    def __str__(self) -> str:
-=======
     @abstractmethod
     def get_raw(self):
         raise NotImplementedError
@@ -277,8 +274,7 @@
     def set_raw(self, value):
         raise NotImplementedError
 
-    def __str__(self):
->>>>>>> 6cb2eaed
+    def __str__(self) -> str:
         """Include the instrument name with the Parameter name if possible."""
         inst_name = getattr(self._instrument, 'name', '')
         if inst_name:
