<<<<<<< HEAD
from functools import wraps, partial
=======
>>>>>>> 6bd60e13
import warnings
import types
from contextlib import contextmanager
from typing import Optional, Callable, Any, cast

import wrapt


class QCoDeSDeprecationWarning(RuntimeWarning):
    """Fix for `DeprecationWarning` being suppressed by default."""


def deprecation_message(
    what: str,
    reason: Optional[str] = None,
    alternative: Optional[str] = None
) -> str:
    msg = f'The {what} is deprecated'
    if reason is not None:
        msg += f', because {reason}'
    msg += '.'
    if alternative is not None:
        msg += f' Use \"{alternative}\" as an alternative.'
    return msg


def issue_deprecation_warning(
    what: str,
    reason: Optional[str] = None,
    alternative: Optional[str] = None,
    stacklevel: int = 2
) -> None:
    warnings.warn(
        deprecation_message(what, reason, alternative),
        QCoDeSDeprecationWarning,
        stacklevel=stacklevel)


def deprecate(
        reason: Optional[str] = None,
        alternative: Optional[str] = None
) -> Callable:
    """
    A utility function to decorate deprecated functions and classes.

    Args:
        reason: The reason of deprecation.
        alternative: The alternative function or class to put in use instead of
            the deprecated one.

    """

    @wrapt.decorator
    def decorate_callable(func, instance, args, kwargs):
        t, n = (('class', instance.__class__.__name__)
                if func.__name__ == '__init__'
                else ('function', func.__name__))
        issue_deprecation_warning(f'{t} <{n}>', reason, alternative)
        return func(*args, **kwargs)

    def actual_decorator(obj: Any) -> Any:
        if isinstance(obj, (types.FunctionType, types.MethodType)):
            func = cast(Callable, obj)
            # pylint: disable=no-value-for-parameter
            return decorate_callable(func)
            # pylint: enable=no-value-for-parameter
        else:
            # this would need to be recursive
            for m_name in dir(obj):
                m = getattr(obj, m_name)
                if isinstance(m, (types.FunctionType, types.MethodType)):
                     # pylint: disable=no-value-for-parameter
                    setattr(obj, m_name, decorate_callable(m))
                    # pylint: enable=no-value-for-parameter
            return obj

    return actual_decorator

@contextmanager
def _catch_deprecation_warnings():
    with warnings.catch_warnings(record=True) as ws:
        warnings.simplefilter("ignore")
        warnings.filterwarnings("always", category=QCoDeSDeprecationWarning)
        yield ws


@contextmanager
def assert_not_deprecated():
    with _catch_deprecation_warnings() as ws:
        yield
    assert len(ws) == 0


@contextmanager
def assert_deprecated(message: str):
    with _catch_deprecation_warnings() as ws:
        yield
    assert len(ws) == 1
    assert ws[0].message.args[0] == message


deprecate_moved_to_qcd = partial(deprecate, reason="This driver has been moved "
                                                   "to Qcodes_contrib_drivers "
                                                   "and will be removed "
                                                   "from QCoDeS eventually.")<|MERGE_RESOLUTION|>--- conflicted
+++ resolved
@@ -1,7 +1,3 @@
-<<<<<<< HEAD
-from functools import wraps, partial
-=======
->>>>>>> 6bd60e13
 import warnings
 import types
 from contextlib import contextmanager
