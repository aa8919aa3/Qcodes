--- conflicted
+++ resolved
@@ -5,17 +5,12 @@
 from qcodes.data.data_array import DataArray
 from qcodes.data.manager import get_data_manager, NoData
 from qcodes.data.data_set import load_data, new_data, DataMode, DataSet
-from qcodes.utils.helpers import kill_processes
+from qcodes.process.helpers import kill_processes
 from qcodes import active_children
 
-<<<<<<< HEAD
 from .data_mocks import (MockDataManager, MockFormatter, MatchIO,
                          MockLive, MockArray)
-=======
-from .data_mocks import (MockDataManager, MockFormatter, FullIO, EmptyIO,
-                         MissingMIO, MockLive, MockArray)
 from .common import strip_qc
->>>>>>> 9a12c7a0
 
 
 class TestDataArray(TestCase):
