# Since all other tests of data_set and measurements will inevitably also
# test the sqlite_base module, we mainly test exceptions and small helper
# functions here
from sqlite3 import OperationalError
import tempfile
import os

import pytest
import hypothesis.strategies as hst
from hypothesis import given
import unicodedata
import numpy as np

from qcodes.dataset.descriptions import RunDescriber
from qcodes.dataset.dependencies import InterDependencies
import qcodes.dataset.sqlite_base as mut  # mut: module under test
from qcodes.dataset.database import get_DB_location, path_to_dbfile
from qcodes.dataset.guids import generate_guid
from qcodes.dataset.data_set import DataSet
from qcodes.dataset.param_spec import ParamSpec
# pylint: disable=unused-import
from qcodes.tests.dataset.temporary_databases import \
    empty_temp_db, experiment, dataset
from qcodes.tests.dataset.dataset_fixtures import scalar_dataset
from qcodes.tests.dataset.test_database_creation_and_upgrading import \
    error_caused_by
# pylint: enable=unused-import

_unicode_categories = ('Lu', 'Ll', 'Lt', 'Lm', 'Lo', 'Nd', 'Pc', 'Pd', 'Zs')


def test_path_to_dbfile():

    with tempfile.TemporaryDirectory() as tempdir:
        tempdb = os.path.join(tempdir, 'database.db')
        conn = mut.connect(tempdb)
        try:
            assert path_to_dbfile(conn) == tempdb
        finally:
            conn.close()


def test_one_raises(experiment):
    conn = experiment.conn

    with pytest.raises(RuntimeError):
        mut.one(conn.cursor(), column='Something_you_dont_have')


def test_atomic_transaction_raises(experiment):
    conn = experiment.conn

    bad_sql = '""'

    with pytest.raises(RuntimeError):
        mut.atomic_transaction(conn, bad_sql)


def test_atomic_raises(experiment):
    conn = experiment.conn

    bad_sql = '""'

    # it seems that the type of error raised differs between python versions
    # 3.6.0 (OperationalError) and 3.6.3 (RuntimeError)
    # -strange, huh?
    with pytest.raises((OperationalError, RuntimeError)):
        with mut.atomic(conn):
            mut.transaction(conn, bad_sql)


def test_insert_many_values_raises(experiment):
    conn = experiment.conn

    with pytest.raises(ValueError):
        mut.insert_many_values(conn, 'some_string', ['column1'],
                               values=[[1], [1, 3]])


def test_get_metadata_raises(experiment):
    with pytest.raises(RuntimeError) as excinfo:
        mut.get_metadata(experiment.conn, 'something', 'results')
    assert error_caused_by(excinfo, "no such column: something")


@given(table_name=hst.text(max_size=50))
def test__validate_table_raises(table_name):
    should_raise = False
    for char in table_name:
        if unicodedata.category(char) not in _unicode_categories:
            should_raise = True
            break
    if should_raise:
        with pytest.raises(RuntimeError):
            mut._validate_table_name(table_name)
    else:
        assert mut._validate_table_name(table_name)


def test_get_dependents(experiment):

    x = ParamSpec('x', 'numeric')
    t = ParamSpec('t', 'numeric')
    y = ParamSpec('y', 'numeric', depends_on=['x', 't'])

    # Make a dataset
    (_, run_id, _) = mut.create_run(experiment.conn,
                                    experiment.exp_id,
                                    name='testrun',
                                    guid=generate_guid(),
                                    parameters=[x, t, y])

    deps = mut.get_dependents(experiment.conn, run_id)

    layout_id = mut.get_layout_id(experiment.conn,
                                  'y', run_id)

    assert deps == [layout_id]

    # more parameters, more complicated dependencies

    x_raw = ParamSpec('x_raw', 'numeric')
    x_cooked = ParamSpec('x_cooked', 'numeric', inferred_from=['x_raw'])
    z = ParamSpec('z', 'numeric', depends_on=['x_cooked'])

    (_, run_id, _) = mut.create_run(experiment.conn,
                                    experiment.exp_id,
                                    name='testrun',
                                    guid=generate_guid(),
                                    parameters=[x, t, x_raw,
                                                x_cooked, y, z])

    deps = mut.get_dependents(experiment.conn, run_id)

    expected_deps = [mut.get_layout_id(experiment.conn, 'y', run_id),
                     mut.get_layout_id(experiment.conn, 'z', run_id)]

    assert deps == expected_deps


def test_column_in_table(dataset):
    assert mut.is_column_in_table(dataset.conn, "runs", "run_id")
    assert not mut.is_column_in_table(dataset.conn, "runs", "non-existing-column")


def test_run_exist(dataset):
    assert mut.run_exists(dataset.conn, dataset.run_id)
    assert not mut.run_exists(dataset.conn, dataset.run_id + 1)


def test_get_last_run(dataset):
    assert dataset.run_id == mut.get_last_run(dataset.conn, dataset.exp_id)


def test_get_last_run_no_runs(experiment):
    assert None is mut.get_last_run(experiment.conn, experiment.exp_id)


def test_get_last_experiment(experiment):
    assert experiment.exp_id == mut.get_last_experiment(experiment.conn)


def test_get_last_experiment_no_experiments(empty_temp_db):
    conn = mut.connect(get_DB_location())
    assert None is mut.get_last_experiment(conn)


def test_update_runs_description(dataset):

    invalid_descs = ['{}', 'description']

    for idesc in invalid_descs:
        with pytest.raises(ValueError):
            mut.update_run_description(dataset.conn, dataset.run_id, idesc)

    desc = RunDescriber(InterDependencies()).to_json()
    mut.update_run_description(dataset.conn, dataset.run_id, desc)


def test_runs_table_columns(empty_temp_db):
    """
    Ensure that the column names of a pristine runs table are what we expect
    """
    colnames = mut.RUNS_TABLE_COLUMNS.copy()
    conn = mut.connect(get_DB_location())
    query = "PRAGMA table_info(runs)"
    cursor = conn.cursor()
    for row in cursor.execute(query):
        colnames.remove(row['name'])

    assert colnames == []


<<<<<<< HEAD
def test_get_data_no_columns(scalar_dataset):
    ds = scalar_dataset
    ref = mut.get_data(ds.conn, ds.table_name, [])
    assert ref == [[]]


def test_get_parameter_data(scalar_dataset):
    ds = scalar_dataset
    params = ds.parameters.split(',')
    # delete some random parameter to test it with an incomplete list
    del params[-2]

    ref = mut.get_data(ds.conn, ds.table_name, params)
    dut = mut.get_parameter_data(ds.conn, ds.table_name, params)
    for i_row, row in enumerate(ref):
        for i_param, param_name in enumerate(params):
            v_ref = row[i_param]
            v_test = dut[param_name][i_row]
            if isinstance(v_ref, float):
                assert isinstance(v_test, np.float64)
            elif isinstance(v_ref, int):
                assert isinstance(v_test, np.int)
            else:
                raise RuntimeError('Unsupported data type')
            assert np.isclose(v_test, v_ref)
=======
def test_is_run_id_in_db(empty_temp_db):
    conn = mut.connect(get_DB_location())
    mut.new_experiment(conn, 'test_exp', 'no_sample')

    for _ in range(5):
        ds = DataSet(conn=conn, run_id=None)

    # there should now be run_ids 1, 2, 3, 4, 5 in the database
    good_ids = [1, 2, 3, 4, 5]
    try_ids = [1, 3, 9999, 23, 0, 1, 1, 3, 34]

    sorted_try_ids = np.unique(try_ids)

    expected_dict = {tid: (tid in good_ids) for tid in sorted_try_ids}

    acquired_dict = mut.is_run_id_in_database(conn, *try_ids)

    assert expected_dict == acquired_dict
>>>>>>> b79f832f
<|MERGE_RESOLUTION|>--- conflicted
+++ resolved
@@ -191,12 +191,10 @@
     assert colnames == []
 
 
-<<<<<<< HEAD
 def test_get_data_no_columns(scalar_dataset):
     ds = scalar_dataset
     ref = mut.get_data(ds.conn, ds.table_name, [])
     assert ref == [[]]
-
 
 def test_get_parameter_data(scalar_dataset):
     ds = scalar_dataset
@@ -217,7 +215,7 @@
             else:
                 raise RuntimeError('Unsupported data type')
             assert np.isclose(v_test, v_ref)
-=======
+
 def test_is_run_id_in_db(empty_temp_db):
     conn = mut.connect(get_DB_location())
     mut.new_experiment(conn, 'test_exp', 'no_sample')
@@ -235,5 +233,4 @@
 
     acquired_dict = mut.is_run_id_in_database(conn, *try_ids)
 
-    assert expected_dict == acquired_dict
->>>>>>> b79f832f
+    assert expected_dict == acquired_dict