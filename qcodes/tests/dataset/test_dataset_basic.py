--- conflicted
+++ resolved
@@ -1,9 +1,7 @@
 import itertools
-<<<<<<< HEAD
 from copy import copy
-=======
 import re
->>>>>>> 3d984b89
+
 
 import pytest
 import numpy as np
