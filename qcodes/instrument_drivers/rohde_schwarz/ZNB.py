--- conflicted
+++ resolved
@@ -1,8 +1,5 @@
 import logging
-<<<<<<< HEAD
 from functools import partial
-=======
->>>>>>> 96990764
 from typing import Optional
 
 from qcodes import VisaInstrument
