import logging
import numpy as np
from functools import partial
from typing import Optional, Any, Tuple

from qcodes import VisaInstrument, Instrument
from qcodes import ChannelList, InstrumentChannel
from qcodes.utils import validators as vals
<<<<<<< HEAD
from qcodes import MultiParameter, ArrayParameter
=======
import numpy as np
from qcodes.instrument.parameter import MultiParameter, ArrayParameter, ParamRawDataType
>>>>>>> 319cf35e

log = logging.getLogger(__name__)


class FixedFrequencyTraceIQ(MultiParameter):
    """
    Sweep that returns the real (I) and imaginary (Q) parts of the VNA response.
    Requires the use of the sweep type to be set to continuous wave mode.
    See (https://www.rohde-schwarz.com/webhelp/ZNB_ZNBT_HTML_UserManual_en
    /ZNB_ZNBT_HTML_UserManual_en.htm) under GUI reference -> sweep softtool
    -> sweep type tab -> CW mode
    """

    def __init__(self, name: str, instrument: InstrumentChannel,
                 npts: int, bandwidth: int, channel: int,
                 check_cw_sweep_first: bool = True) -> None:
        super().__init__(name, names=("", ""), shapes=((), ()))
        self._instrument = instrument
        self.set_cw_sweep(npts, bandwidth)
        self._channel = channel
        self._check_cw_sweep_first = check_cw_sweep_first
        self.names = ('I', 'Q')
        self.labels = (f'{instrument.short_name} I',
                       f'{instrument.short_name} Q')
        self.units = ('', '')
        # TODO the question is if the time really corresponds to the time. The
        # manual specifies there might be some additional overhead delay
        self.setpoint_units = (('s',), ('s',))
        self.setpoint_labels = (
            ('time',),
            ('time',)
        )
        self.setpoint_names = (
            (f'{instrument.short_name}_time',),
            (f'{instrument.short_name}_time',)
        )

    def set_cw_sweep(self, npts: int, bandwidth: int) -> None:
        """
        Needed to update config of the software parameter on sweep change
        time setpoints tuple as needs to be hashable for look up.
        Note: This is similar to the set_sweep functions of the frequency
        sweep parameters.
        """
        t = tuple(np.linspace(0, npts/bandwidth, num=npts))
        self.setpoints = ((t,), (t,))
        self.shapes = ((npts,), (npts,))

    def get_raw(self):
        """
        Gets the raw real and imaginary part of the data. If the flag
        `check_cw_sweep_first` is set to `True` then at the
        cost of a few ms overhead checks if the vna is setup correctly.
        """
        i, q = self._instrument._get_cw_data(self._check_cw_sweep_first)
        return i, q


class FixedFrequencyPointIQ(MultiParameter):
    """
    Similar to the FixedFrequencyTraceIQ but now returns the mean of the
    result, useful for two-tone and and other bigger sweeps where you do not
    want to store all individual I-Q values.

    Args:
        name: parameter name
        instrument: instrument the parameter belongs to
        check_cw_sweep_first: flag to check if the vna is setup correctly
    """

    def __init__(self, name: str, instrument: InstrumentChannel,
                 check_cw_sweep_first: bool = True) -> None:
        super().__init__(name, names=("", ""), shapes=((), ()))
        self._instrument = instrument
        self._check_cw_sweep_first = check_cw_sweep_first
        self.names = ('I','Q')
        self.labels = (f'{instrument.short_name} I',
                       f'{instrument.short_name} Q')
        self.units = ('', '')
        self.setpoints = ((), ()),

    def get_raw(self):
        """
        Gets the mean of the raw real and imaginary part of the data. If the
        flag `check_cw_sweep_first` is set to `True` then
        at the cost of a few ms overhead checks if the vna is setup correctly.
        """
        i, q = self._instrument._get_cw_data(self._check_cw_sweep_first)
        return np.mean(i), np.mean(q)


class FixedFrequencyPointMagPhase(MultiParameter):
    """
    Similar to the FixedFrequencyTraceIQ but now returns the magnitude of
    the mean of the result and it's phase.

    Args:
        name: parameter name
        instrument: instrument the parameter belongs to
        check_cw_sweep_first: flag to check if the vna is setup correctly
    """

    def __init__(self, name: str, instrument: InstrumentChannel,
                 check_cw_sweep_first: bool = True) -> None:
        super().__init__(name, names=("", ""), shapes=((), ()))
        self._instrument = instrument
        self._check_cw_sweep_first = check_cw_sweep_first
        self.names = ('magnitude', 'phase')
        self.labels = (f'{instrument.short_name} magnitude',
                       f'{instrument.short_name} phase')
        self.units = ('', 'rad')
        self.setpoints = ((), ()),

    def get_raw(self):
        """
        Gets the magnitude and phase of the mean of the raw real and imaginary
        part of the data. If the flag `check_cw_sweep_first` is set to `True`
        for the instrument then at the cost of a few ms overhead checks if
        the vna is setup correctly.
        """
        i, q = self._instrument._get_cw_data(self._check_cw_sweep_first)
        s = np.mean(i) + 1j*np.mean(q)
        return np.abs(s), np.angle(s)


class FrequencySweepMagPhase(MultiParameter):
    """
    Sweep that return magnitude and phase.
    """

    def __init__(self, name: str, instrument: "ZNBChannel",
                 start: float, stop: float, npts: int, channel: int) -> None:
        super().__init__(name, names=("", ""), shapes=((), ()))
        self._instrument = instrument
        self.set_sweep(start, stop, npts)
        self._channel = channel
        self.names = ('magnitude',
                      'phase')
        self.labels = (f'{instrument.short_name} magnitude',
                       f'{instrument.short_name} phase')
        self.units = ('', 'rad')
        self.setpoint_units = (('Hz',), ('Hz',))
        self.setpoint_labels = (
            (f'{instrument.short_name} frequency',),
            (f'{instrument.short_name} frequency',)
        )
        self.setpoint_names = (
            (f'{instrument.short_name}_frequency',),
            (f'{instrument.short_name}_frequency',)
        )

    def set_sweep(self, start: float, stop: float, npts: int) -> None:
        # Needed to update config of the software parameter on sweep change
        # frequency setpoints tuple as needs to be hashable for look up.
        f = tuple(np.linspace(int(start), int(stop), num=npts))
        self.setpoints = ((f,), (f,))
        self.shapes = ((npts,), (npts,))

    def get_raw(self) -> Tuple[ParamRawDataType, ...]:
        assert isinstance(self.instrument, ZNBChannel)
        with self.instrument.format.set_to("Complex"):
            data = self.instrument._get_sweep_data(force_polar=True)
        return abs(data), np.angle(data)


class FrequencySweep(ArrayParameter):
    """
    Hardware controlled parameter class for Rohde Schwarz ZNB trace.

    Instrument returns an array of transmission or reflection data depending
    on the active measurement.

    Args:
        name: parameter name
        instrument: instrument the parameter belongs to
        start: starting frequency of sweep
        stop: ending frequency of sweep
        npts: number of points in frequency sweep

    Methods:
          get(): executes a sweep and returns magnitude and phase arrays

    """

    def __init__(self, name: str, instrument: Instrument,
                 start: float, stop: float, npts: int, channel: int) -> None:
        super().__init__(name, shape=(npts,),
                         instrument=instrument,
                         unit='dB',
                         label=f'{instrument.short_name} magnitude',
                         setpoint_units=('Hz',),
                         setpoint_labels=(f'{instrument.short_name}'
                                          ' frequency',),
                         setpoint_names=(f'{instrument.short_name}_frequency',)
                         )
        self.set_sweep(start, stop, npts)
        self._channel = channel

    def set_sweep(self, start: float, stop: float, npts: int) -> None:
        """
        sets the shapes and setpoint arrays of the parameter to
        correspond with the sweep

        Args:
            start: Starting frequency of the sweep
            stop: Stopping frequency of the sweep
            npts: Number of points in the sweep

        """
        # Needed to update config of the software parameter on sweep change
        # freq setpoints tuple as needs to be hashable for look up.
        f = tuple(np.linspace(int(start), int(stop), num=npts))
        self.setpoints = (f,)
        self.shape = (npts,)

    def get_raw(self) -> ParamRawDataType:
        assert isinstance(self.instrument, ZNBChannel)
        return self.instrument._get_sweep_data()


class ZNBChannel(InstrumentChannel):

    def __init__(self, parent: 'ZNB', name: str, channel: int,
                 vna_parameter: Optional[str] = None,
                 existing_trace_to_bind_to: Optional[str] = None) -> None:
        """
        Args:
            parent: Instrument that this channel is bound to.
            name: Name to use for this channel.
            channel: channel on the VNA to use
            vna_parameter: Name of parameter on the vna that this should
                measure such as S12. If left empty this will fall back to
                `name`.
            existing_trace_to_bind_to: Name of an existing trace on the VNA.
                If supplied try to bind to an existing trace with this name
                rather than creating a new trace.

        """
        n = channel
        self._instrument_channel = channel
        # Additional wait when adjusting instrument timeout to sweep time.
        self._additional_wait = 1

        if vna_parameter is None:
            vna_parameter = name
        self._vna_parameter = vna_parameter
        super().__init__(parent, name)

        if existing_trace_to_bind_to is None:
            self._tracename = f"Trc{channel}"
        else:
            traces = self._parent.ask("CONFigure:TRACe:CATalog?")
            if existing_trace_to_bind_to not in traces:
                raise RuntimeError(f"Trying to bind to"
                                   f" {existing_trace_to_bind_to} "
                                   f"which is not in {traces}")
            self._tracename = existing_trace_to_bind_to

        # map hardware channel to measurement
        # hardware channels are mapped one to one to QCoDeS channels
        # we are not using sub traces within channels.
        if existing_trace_to_bind_to is None:
            self.write(f"CALC{self._instrument_channel}:PAR:SDEF"
                       f" '{self._tracename}', '{self._vna_parameter}'")

        # Source power is dependent on model, but not well documented.
        # Here we assume -60 dBm for ZNB20, the others are set,
        # due to lack of knowledge, to -80 dBm as of before the edit.
        full_modelname = self._parent.get_idn()['model']
        if full_modelname is not None:
            model = full_modelname.split('-')[0]
        else:
            raise RuntimeError("Could not determine ZNB model")
        mSourcePower = {'ZNB4': -80, 'ZNB8': -80, 'ZNB20': -60, 'ZNB40': -60}
        if model not in mSourcePower.keys():
            raise RuntimeError(f"Unsupported ZNB model: {model}")
        self._min_source_power: float
        self._min_source_power = mSourcePower[model]

        self.add_parameter(name='vna_parameter',
                           label='VNA parameter',
                           get_cmd=f"CALC{self._instrument_channel}:"
                                   f"PAR:MEAS? '{self._tracename}'",
                           get_parser=self._strip)
        self.add_parameter(name='power',
                           label='Power',
                           unit='dBm',
                           get_cmd=f'SOUR{n}:POW?',
                           set_cmd=f'SOUR{n}:POW {{:.4f}}',
                           get_parser=float,
                           vals=vals.Numbers(self._min_source_power, 25))
        # there is an 'increased bandwidth option' (p. 4 of manual) that does
        # not get taken into account here
        self.add_parameter(name='bandwidth',
                           label='Bandwidth',
                           unit='Hz',
                           get_cmd=f'SENS{n}:BAND?',
                           set_cmd=self._set_bandwidth,
                           get_parser=int,
                           vals=vals.Enum(
                               *np.append(10 ** 6,
                                          np.kron([1, 1.5, 2, 3, 5, 7],
                                                  10 ** np.arange(6))))
                           )
        self.add_parameter(name='avg',
                           label='Averages',
                           unit='',
                           get_cmd=f'SENS{n}:AVER:COUN?',
                           set_cmd=f'SENS{n}:AVER:COUN {{:.4f}}',
                           get_parser=int,
                           vals=vals.Ints(1, 5000))
        self.add_parameter(name='start',
                           get_cmd=f'SENS{n}:FREQ:START?',
                           set_cmd=self._set_start,
                           get_parser=float,
                           vals=vals.Numbers(self._parent._min_freq,
                                             self._parent._max_freq - 10))
        self.add_parameter(name='stop',
                           get_cmd=f'SENS{n}:FREQ:STOP?',
                           set_cmd=self._set_stop,
                           get_parser=float,
                           vals=vals.Numbers(self._parent._min_freq + 1,
                                             self._parent._max_freq))
        self.add_parameter(name='center',
                           get_cmd=f'SENS{n}:FREQ:CENT?',
                           set_cmd=self._set_center,
                           get_parser=float,
                           vals=vals.Numbers(self._parent._min_freq + 0.5,
                                             self._parent._max_freq - 10))
        self.add_parameter(name='span',
                           get_cmd=f'SENS{n}:FREQ:SPAN?',
                           set_cmd=self._set_span,
                           get_parser=float,
                           vals=vals.Numbers(1, self._parent._max_freq -
                                             self._parent._min_freq))
        self.add_parameter(name='npts',
                           get_cmd=f'SENS{n}:SWE:POIN?',
                           set_cmd=self._set_npts,
                           get_parser=int)
        self.add_parameter(name='status',
                           get_cmd=f'CONF:CHAN{n}:MEAS?',
                           set_cmd=f'CONF:CHAN{n}:MEAS {{}}',
                           get_parser=int)
        self.add_parameter(name='format',
                           get_cmd=partial(self._get_format,
                                           tracename=self._tracename),
                           set_cmd=self._set_format,
                           val_mapping={'dB': 'MLOG\n',
                                        'Linear Magnitude': 'MLIN\n',
                                        'Phase': 'PHAS\n',
                                        'Unwr Phase': 'UPH\n',
                                        'Polar': 'POL\n',
                                        'Smith': 'SMIT\n',
                                        'Inverse Smith': 'ISM\n',
                                        'SWR': 'SWR\n',
                                        'Real': 'REAL\n',
                                        'Imaginary': 'IMAG\n',
                                        'Delay': "GDEL\n",
                                        'Complex': "COMP\n"
                                        })

        self.add_parameter(name='trace_mag_phase',
                           start=self.start(),
                           stop=self.stop(),
                           npts=self.npts(),
                           channel=n,
                           parameter_class=FrequencySweepMagPhase)
        self.add_parameter(name='trace',
                           start=self.start(),
                           stop=self.stop(),
                           npts=self.npts(),
                           channel=n,
                           parameter_class=FrequencySweep)
        self.add_parameter(name='electrical_delay',
                           label='Electrical delay',
                           get_cmd=f'SENS{n}:CORR:EDEL2:TIME?',
                           set_cmd=f'SENS{n}:CORR:EDEL2:TIME {{}}',
                           get_parser=float,
                           unit='s')
        self.add_parameter(name='sweep_time',
                           label='Sweep time',
                           get_cmd=f'SENS{n}:SWE:TIME?',
                           get_parser=float,
                           unit='s')
        # Allow switching the default linear VNA sweep type to other types.
        # note that at the moment only the linear and CW_Point modes have
        # supporting measurement parameters
        self.add_parameter(name='sweep_type',
                           get_cmd=f'SENS{n}:SWE:TYPE?',
                           set_cmd=self._set_sweep_type,
                           val_mapping={'Linear': 'LIN\n',
                                        'Logarithmic': 'LOG\n',
                                        'Power': 'POW\n',
                                        'CW_Time': 'CW\n',
                                        'CW_Point': 'POIN\n',
                                        'Segmented': 'SEGM\n',
                                        })
        # Similar to center, except that this is used when VNA sweep type is
        # set to CW_Point mode.
        self.add_parameter(name='cw_frequency',
                           get_cmd=f'SENS{n}:FREQ:CW?',
                           set_cmd=self._set_cw_frequency,
                           get_parser=float,
                           vals=vals.Numbers(self._parent._min_freq + 0.5,
                                             self._parent._max_freq - 10))
        self.add_parameter(name='trace_fixed_frequency',
                           npts=self.npts(),
                           bandwidth=self.bandwidth(),
                           channel=self._instrument_channel,
                           parameter_class=FixedFrequencyTraceIQ)
        # Also add an averaged version of trace_fixed_frequency
        self.add_parameter(name='point_fixed_frequency',
                           parameter_class=FixedFrequencyPointIQ)
        self.add_parameter(name='point_fixed_frequency_mag_phase',
                           parameter_class=FixedFrequencyPointMagPhase)
        self.add_function('set_electrical_delay_auto',
                          call_cmd=f'SENS{n}:CORR:EDEL:AUTO ONCE')
        self.add_function('autoscale',
                          call_cmd='DISPlay:TRACe1:Y:SCALe:AUTO ONCE, '
                                   f"{self._tracename}")

    def _get_format(self, tracename: str) -> str:
        n = self._instrument_channel
        self.write(f"CALC{n}:PAR:SEL '{tracename}'")
        return self.ask(f"CALC{n}:FORM?")

    def _set_format(self, val: str) -> None:
        unit_mapping = {'MLOG\n': 'dB',
                        'MLIN\n': '',
                        'PHAS\n': 'rad',
                        'UPH\n': 'rad',
                        'POL\n': '',
                        'SMIT\n': '',
                        'ISM\n': '',
                        'SWR\n': 'U',
                        'REAL\n': 'U',
                        'IMAG\n': 'U',
                        'GDEL\n': 'S',
                        'COMP\n': ''}
        label_mapping = {'MLOG\n': 'Magnitude',
                         'MLIN\n': 'Magnitude',
                         'PHAS\n': 'Phase',
                         'UPH\n': 'Unwrapped phase',
                         'POL\n': 'Complex Magnitude',
                         'SMIT\n': 'Complex Magnitude',
                         'ISM\n': 'Complex Magnitude',
                         'SWR\n': 'Standing Wave Ratio',
                         'REAL\n': 'Real Magnitude',
                         'IMAG\n': 'Imaginary Magnitude',
                         'GDEL\n': 'Delay',
                         'COMP\n': 'Complex Magnitude'}
        channel = self._instrument_channel
        self.write(f"CALC{channel}:PAR:SEL '{self._tracename}'")
        self.write(f"CALC{channel}:FORM {val}")
        self.trace.unit = unit_mapping[val]
        self.trace.label = f"{self.short_name} {label_mapping[val]}"

    @staticmethod
    def _strip(var: str) -> str:
        """Strip newline and quotes from instrument reply."""
        return var.rstrip()[1:-1]

    def _set_start(self, val: float) -> None:
        channel = self._instrument_channel
        self.write(f'SENS{channel}:FREQ:START {val:.7f}')
        stop = self.stop()
        if val >= stop:
            raise ValueError(
                "Stop frequency must be larger than start frequency.")
        # we get start as the vna may not be able to set it to the
        # exact value provided.
        start = self.start()
        if val != start:
            log.warning(
                f"Could not set start to {val} setting it to {start}")
        self.update_lin_traces()

    def _set_stop(self, val: float) -> None:
        channel = self._instrument_channel
        start = self.start()
        if val <= start:
            raise ValueError(
                "Stop frequency must be larger than start frequency.")
        self.write(f'SENS{channel}:FREQ:STOP {val:.7f}')
        # We get stop as the vna may not be able to set it to the
        # exact value provided.
        stop = self.stop()
        if val != stop:
            log.warning(
                f"Could not set stop to {val} setting it to {stop}")
        self.update_lin_traces()

    def _set_npts(self, val: int) -> None:
        channel = self._instrument_channel
        self.write(f'SENS{channel}:SWE:POIN {val:.7f}')
        self.update_lin_traces()
        self.update_cw_traces()

    def _set_bandwidth(self, val: int):
        channel = self._instrument_channel
        self.write(f'SENS{channel}:BAND {val:.4f}')
        self.update_cw_traces()

    def _set_span(self, val: float) -> None:
        channel = self._instrument_channel
        self.write(f'SENS{channel}:FREQ:SPAN {val:.7f}')
        self.update_lin_traces()

    def _set_center(self, val: float) -> None:
        channel = self._instrument_channel
        self.write(f'SENS{channel}:FREQ:CENT {val:.7f}')
        self.update_lin_traces()

    def _set_sweep_type(self, val: str):
        channel = self._instrument_channel
        self.write(f'SENS{channel}:SWE:TYPE {val}')

    def _set_cw_frequency(self, val: float):
        channel = self._instrument_channel
        self.write(f'SENS{channel}:FREQ:CW {val:.7f}')

<<<<<<< HEAD
    def update_lin_traces(self):
        """
        Updates start, stop and npts of all trace parameters
        so that the x-coordinates are updated for the sweep.
        """
=======
    def update_traces(self) -> None:
        """ updates start, stop and npts of all trace parameters"""
>>>>>>> 319cf35e
        start = self.start()
        stop = self.stop()
        npts = self.npts()
        for _, parameter in self.parameters.items():
            if isinstance(parameter, (FrequencySweep, FrequencySweepMagPhase)):
                try:
                    parameter.set_sweep(start, stop, npts)
                except AttributeError:
                    pass

<<<<<<< HEAD
    def update_cw_traces(self):
        """
        Updates the bandwidth and npts of all fixed frequency (CW) traces.

        TODO:
        - This updating seems like a dirty solution looping over all possible
        parameters.
        """
        bandwidth = self.bandwidth()
        npts = self.npts()
        for _, parameter in self.parameters.items():
            if isinstance(parameter, (ArrayParameter, MultiParameter)):
                try:
                    parameter.set_cw_sweep(npts, bandwidth)
                except AttributeError:
                    pass

    def _get_sweep_data(self, force_polar: bool = False):
=======
    def _get_sweep_data(self, force_polar: bool = False) -> np.ndarray:
>>>>>>> 319cf35e

        if not self._parent.rf_power():
            log.warning("RF output is off when getting sweep data")
        # It is possible that the instrument and QCoDeS disagree about
        # which parameter is measured on this channel.
        instrument_parameter = self.vna_parameter()
        if instrument_parameter != self._vna_parameter:
            raise RuntimeError("Invalid parameter. Tried to measure "
                               f"{self._vna_parameter} "
                               f"got {instrument_parameter}")
        self.write(f'SENS{self._instrument_channel}:AVER:STAT ON')
        self.write(f'SENS{self._instrument_channel}:AVER:CLE')

        # preserve original state of the znb
        with self.status.set_to(1):
            self.root_instrument.cont_meas_off()
            try:
                # if force polar is set, the SDAT data format will be used.
                # Here the data will be transferred as a complex number
                # independent of the set format in the instrument.
                if force_polar:
                    data_format_command = 'SDAT'
                else:
                    data_format_command = 'FDAT'
                timeout = self.sweep_time() + self._additional_wait
                with self.root_instrument.timeout.set_to(timeout):
                    # instrument averages over its last 'avg' number of sweeps
                    # need to ensure averaged result is returned
                    for _ in range(self.avg()):
                        self.write(f'INIT{self._instrument_channel}:IMM; *WAI')
                    self.write(f"CALC{self._instrument_channel}:PAR:SEL "
                               f"'{self._tracename}'")
                    data_str = self.ask(
                        f'CALC{self._instrument_channel}:DATA?'
                        f' {data_format_command}')
                data = np.array(data_str.rstrip().split(',')).astype('float64')
                if self.format() in ['Polar', 'Complex',
                                     'Smith', 'Inverse Smith']:
                    data = data[0::2] + 1j * data[1::2]
            finally:
                self.root_instrument.cont_meas_on()
        return data

    # Added functionality for CW mode.
    def setup_cw_sweep(self):

        # set the channel type to single point msmt
        self.sweep_type('CW_Point')
        # turn off average on the VNA since we want single point sweeps.
        self.write(f'SENS{self._instrument_channel}:AVER:STAT OFF')
        # This format is required for getting both real and imaginary parts.
        self.format('Complex')
        # Set the sweep time to auto such that it sets the delay to zero
        # between each point (e.g msmt speed is optimized). Note that if one
        # would like to do a time sweep with time > npts/bandwidth, this is
        # where the delay would be set, but in general we want to measure as
        # fast as possible without artificial delays.
        self.write(f'SENS{self._instrument_channel}:SWE:TIME:AUTO ON')
        # Set cont measurement off here so we don't have to send that command
        # while measuring later.
        self.root_instrument.cont_meas_off()

    def setup_lin_sweep(self):
        """
        Function in order to revert setup_CW_sweep and go back to lin sweep mode
        """
        self.sweep_type('Linear')
        self.write(f'SENS{self._instrument_channel}:AVER:STAT ON')
        self.root_instrument.cont_meas_on()

    def _check_cw_sweep(self):
        """
        Checks if all required settings are met to be able to measure in
        CW_point mode. Similar to what is done in get_sweep_data
        """
        if self.sweep_type() != 'CW_Point':
            raise RuntimeError(f"Sweep type is not set to continuous wave "
                               f"mode, instead it is: {self.sweep_type()}")

        if not self._parent.rf_power():
            log.warning("RF output is off when getting sweep data")

        # It is possible that the instrument and QCoDeS disagree about
        # which parameter is measured on this channel.
        instrument_parameter = self.vna_parameter()
        if instrument_parameter != self._vna_parameter:
            raise RuntimeError("Invalid parameter. Tried to measure "
                               f"{self._vna_parameter} "
                               f"got {instrument_parameter}")

        # Turn off average on the VNA since we want single point sweeps.
        self.write(f'SENS{self._instrument_channel}:AVER:STAT OFF')
        # Set the format to complex.
        self.format('Complex')
        # Set cont measurement off.
        self.root_instrument.cont_meas_off()

    def _get_cw_data(self, check_cw_sweep_first: bool = True):
        # Make the checking optional such that we can do super fast sweeps as
        # well, skipping the overhead of the other commands.
        if check_cw_sweep_first:
            self._check_cw_sweep()

        with self.status.set_to(1):
            self.write(f'INIT{self._instrument_channel}:IMM; *WAI')
            data_str = self.ask(f'CALC{self._instrument_channel}:DATA? SDAT')
            data = np.array(data_str.rstrip().split(',')).astype('float64')
            i = data[0::2]
            q = data[1::2]

        return i, q


class ZNB(VisaInstrument):
    """
    QCoDeS driver for the Rohde & Schwarz ZNB8 and ZNB20
    virtual network analyser. It can probably be extended to ZNB4 and 40
    without too much work.

    Requires FrequencySweep parameter for taking a trace

    Args:
        name: instrument name
        address: Address of instrument probably in format
            'TCPIP0::192.168.15.100::inst0::INSTR'
        init_s_params: Automatically setup channels for all S parameters on the
            VNA.
        reset_channels: If True any channels defined on the VNA at the time
            of initialization are reset and removed.
        **kwargs: passed to base class

    TODO:
    - check initialisation settings and test functions
    """

    CHANNEL_CLASS = ZNBChannel

    def __init__(self, name: str, address: str, init_s_params: bool = True,
                 reset_channels: bool = True, **kwargs: Any) -> None:

        super().__init__(name=name, address=address, **kwargs)

        # TODO(JHN) I could not find a way to get max and min freq from
        # the API, if that is possible replace below with that
        # See page 1025 in the manual. 7.3.15.10 for details of max/min freq
        # no attempt to support ZNB40, not clear without one how the format
        # is due to variants
        fullmodel = self.get_idn()['model']
        if fullmodel is not None:
            model = fullmodel.split('-')[0]
        else:
            raise RuntimeError("Could not determine ZNB model")
        # format seems to be ZNB8-4Port
        m_frequency = {'ZNB4': (9e3, 4.5e9), 'ZNB8': (9e3, 8.5e9),
                       'ZNB20': (100e3, 20e9), 'ZNB40': (10e6, 40e9)}
        if model not in m_frequency.keys():
            raise RuntimeError(f"Unsupported ZNB model {model}")
        self._min_freq: float
        self._max_freq: float
        self._min_freq, self._max_freq = m_frequency[model]

        self.add_parameter(name='num_ports',
                           get_cmd='INST:PORT:COUN?',
                           get_parser=int)
        num_ports = self.num_ports()

        self.add_parameter(name='rf_power',
                           get_cmd='OUTP1?',
                           set_cmd='OUTP1 {}',
                           val_mapping={True: '1\n', False: '0\n'})
        self.add_function('reset', call_cmd='*RST')
        self.add_function('tooltip_on', call_cmd='SYST:ERR:DISP ON')
        self.add_function('tooltip_off', call_cmd='SYST:ERR:DISP OFF')
        self.add_function('cont_meas_on', call_cmd='INIT:CONT:ALL ON')
        self.add_function('cont_meas_off', call_cmd='INIT:CONT:ALL OFF')
        self.add_function('update_display_once', call_cmd='SYST:DISP:UPD ONCE')
        self.add_function('update_display_on', call_cmd='SYST:DISP:UPD ON')
        self.add_function('update_display_off', call_cmd='SYST:DISP:UPD OFF')
        self.add_function('display_sij_split',
                          call_cmd=f'DISP:LAY GRID;:DISP:LAY:GRID'
                                   f' {num_ports},{num_ports}')
        self.add_function('display_single_window',
                          call_cmd='DISP:LAY GRID;:DISP:LAY:GRID 1,1')
        self.add_function('display_dual_window',
                          call_cmd='DISP:LAY GRID;:DISP:LAY:GRID 2,1')
        self.add_function('rf_off', call_cmd='OUTP1 OFF')
        self.add_function('rf_on', call_cmd='OUTP1 ON')
        if reset_channels:
            self.reset()
            self.clear_channels()
        channels = ChannelList(self, "VNAChannels", self.CHANNEL_CLASS,
                               snapshotable=True)
        self.add_submodule("channels", channels)
        if init_s_params:
            for i in range(1, num_ports + 1):
                for j in range(1, num_ports + 1):
                    ch_name = 'S' + str(i) + str(j)
                    self.add_channel(ch_name)
            self.channels.lock()
            self.display_sij_split()
            self.channels.autoscale()

        self.update_display_on()
        if reset_channels:
            self.rf_off()
        self.connect_message()

    def display_grid(self, rows: int, cols: int) -> None:
        """
        Display a grid of channels rows by columns.
        """
        self.write(f'DISP:LAY GRID;:DISP:LAY:GRID {rows},{cols}')

    def add_channel(self, channel_name: str, **kwargs: Any) -> None:
        i_channel = len(self.channels) + 1
        channel = self.CHANNEL_CLASS(self, channel_name, i_channel, **kwargs)
        self.channels.append(channel)
        if i_channel == 1:
            self.display_single_window()
        if i_channel == 2:
            self.display_dual_window()
        # shortcut
        setattr(self, channel_name, channel)
        # initialising channel
        self.write(f'SENS{i_channel}:SWE:TYPE LIN')
        self.write(f'SENS{i_channel}:SWE:TIME:AUTO ON')
        self.write(f'TRIG{i_channel}:SEQ:SOUR IMM')
        self.write(f'SENS{i_channel}:AVER:STAT ON')

    def clear_channels(self) -> None:
        """
        Remove all channels from the instrument and channel list and
        unlock the channel list.
        """
        self.write('CALCulate:PARameter:DELete:ALL')
        for submodule in self.submodules.values():
            if isinstance(submodule, ChannelList):
                submodule._channels = []
                submodule._channel_mapping = {}
                submodule._locked = False<|MERGE_RESOLUTION|>--- conflicted
+++ resolved
@@ -6,12 +6,9 @@
 from qcodes import VisaInstrument, Instrument
 from qcodes import ChannelList, InstrumentChannel
 from qcodes.utils import validators as vals
-<<<<<<< HEAD
-from qcodes import MultiParameter, ArrayParameter
-=======
-import numpy as np
 from qcodes.instrument.parameter import MultiParameter, ArrayParameter, ParamRawDataType
->>>>>>> 319cf35e
+from qcodes.utils.deprecate import deprecate
+
 
 log = logging.getLogger(__name__)
 
@@ -532,17 +529,19 @@
     def _set_cw_frequency(self, val: float):
         channel = self._instrument_channel
         self.write(f'SENS{channel}:FREQ:CW {val:.7f}')
-
-<<<<<<< HEAD
+        
+    @deprecate(reason='the method name has been updated to have method names '
+                      'consistent for different modes',
+               alternative='update_lin_traces')
+    def update_traces(self) -> None:
+        """ updates start, stop and npts of all trace parameters"""
+        self.update_lin_traces()
+
     def update_lin_traces(self):
         """
         Updates start, stop and npts of all trace parameters
         so that the x-coordinates are updated for the sweep.
         """
-=======
-    def update_traces(self) -> None:
-        """ updates start, stop and npts of all trace parameters"""
->>>>>>> 319cf35e
         start = self.start()
         stop = self.stop()
         npts = self.npts()
@@ -553,7 +552,6 @@
                 except AttributeError:
                     pass
 
-<<<<<<< HEAD
     def update_cw_traces(self):
         """
         Updates the bandwidth and npts of all fixed frequency (CW) traces.
@@ -571,10 +569,7 @@
                 except AttributeError:
                     pass
 
-    def _get_sweep_data(self, force_polar: bool = False):
-=======
     def _get_sweep_data(self, force_polar: bool = False) -> np.ndarray:
->>>>>>> 319cf35e
 
         if not self._parent.rf_power():
             log.warning("RF output is off when getting sweep data")
