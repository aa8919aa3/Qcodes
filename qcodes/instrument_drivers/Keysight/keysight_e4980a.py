from typing import Tuple, Sequence, cast, Any, Union
from distutils.version import LooseVersion

from qcodes import VisaInstrument, InstrumentChannel
from qcodes.instrument.parameter import MultiParameter, ParamRawDataType
from qcodes.utils.helpers import create_on_off_val_mapping
from qcodes.utils.validators import Enum, Numbers, Bool, Ints
from qcodes.instrument.group_parameter import GroupParameter, Group


class MeasurementPair(MultiParameter):
    """
    Data class for E4980A measurement, which will always return two items
    at once.

    The two items are for two different parameters, depending on the measurement
    function. Hence, the names of the two attributes are created from the
    "names" tuple of the measurement functions.

    Examples:
        To create a measurement data with capacitance=1.2, and
        dissipation_factor=3.4.

        >>> data = MeasurementPair(name="CPD",
                                    names=("capacitance", "dissipation_factor"),
                                    units=("F", ""))
        >>> data.set((1.2, 3.4))
        >>> data.get()
        (1.2, 3.4)
    """
    value: Tuple[float, float] = (0., 0.)

    def __init__(self,
                 name: str,
                 names: Sequence[str],
                 units: Sequence[str],
                 **kwargs: Any):
        super().__init__(name=name,
                         names=names,
                         shapes=((), ()),
                         units=units,
                         setpoints=((), ()),
                         **kwargs)
        self.__dict__.update(
            {names[0]: 0,
             names[1]: 0}
        )

    def set_raw(self, value: Tuple[float, float]) -> None:
        self.value = value
        setattr(self, self.names[0], value[0])
        setattr(self, self.names[1], value[1])

    def get_raw(self) -> Tuple[ParamRawDataType, ...]:
        return self.value


class E4980AMeasurements:
    """
    All the measurement function for E4980A LCR meter. See user's guide P353
    https://literature.cdn.keysight.com/litweb/pdf/E4980-90230.pdf?id=789356
    """
    CPD = MeasurementPair(
        "CPD", ("capacitance", "dissipation_factor"), ("F", "")
    )
    CPQ = MeasurementPair(
        "CPQ", ("capacitance", "quality_factor"), ("F", "")
    )
    CPG = MeasurementPair(
        "CPG", ("capacitance", "conductance"), ("F", "S")
    )
    CPRP = MeasurementPair(
        "CPRP", ("capacitance", "resistance"), ("F", "Ohm")
    )
    CSD = MeasurementPair(
        "CSD", ("capacitance", "dissipation_factor"), ("F", "")
    )
    CSQ = MeasurementPair(
        'CSQ', ("capacitance", "quality_factor"), ("F", "")
    )
    CSRS = MeasurementPair(
        "CSRS", ("capacitance", "resistance"), ("F", "Ohm")
    )
    LPD = MeasurementPair(
        "LPD", ("inductance", "dissipation_factor"), ("H", "")
    )
    LPQ = MeasurementPair(
        "LPQ", ("inductance", "quality_factor"), ("H", "")
    )
    LPG = MeasurementPair(
        "LPG", ("inductance", "conductance"), ("H", "S")
    )
    LPRP = MeasurementPair(
        "LPRP", ("inductance", "resistance"), ("H", "Ohm")
    )
    LSD = MeasurementPair(
        "LSD", ("inductance", "dissipation_factor"), ("H", "")
    )
    LSQ = MeasurementPair(
        "LSQ", ("inductance", "quality_factor"), ("H", "")
    )
    LSRS = MeasurementPair(
        "LSRS", ("inductance", "resistance"), ("H", "Ohm")
    )
    LSRD = MeasurementPair(
        "LSRD", ("inductance", "resistance"), ("H", "Ohm")
    )
    RX = MeasurementPair(
        "RX", ("resistance", "reactance"), ("Ohm", "Ohm")
    )
    ZTD = MeasurementPair(
        "ZTD", ("impedance", "theta"), ("Ohm", "Degree")
    )
    ZTR = MeasurementPair(
        "ZTR", ("impedance", "theta"), ("Ohm", "Radiant")
    )
    GB = MeasurementPair(
        "GB", ("conductance", "susceptance"), ("S", "S")
    )
    YTD = MeasurementPair(
        "YTD", ("admittance", "theta"), ("Y", "Degree")
    )
    YTR = MeasurementPair(
        "YTR", ("admittance", "theta"), ("Y", "Radiant")
    )
    VDID = MeasurementPair(
        "VDID", ("voltage", "current"), ("V", "A")
    )


class Correction4980A(InstrumentChannel):
    """
    Module for correction settings.
    """
    def __init__(
            self,
            parent: VisaInstrument,
            name: str,
    ) -> None:
        super().__init__(parent, name)

        self.add_parameter(
            "open",
            set_cmd=":CORRection:OPEN",
            docstring="Executes OPEN correction based on all frequency points."
        )

        self.add_parameter(
            "open_state",
            get_cmd=":CORRection:OPEN:STATe?",
            set_cmd=":CORRection:OPEN:STATe {}",
            val_mapping=create_on_off_val_mapping(on_val="1", off_val="0"),
            docstring="Enables or disable OPEN correction"
        )

        self.add_parameter(
            "short",
            set_cmd=":CORRection:SHORt",
            docstring="Executes SHORT correction based on all frequency points."
        )

        self.add_parameter(
            "short_state",
            get_cmd=":CORRection:SHORt:STATe?",
            set_cmd=":CORRection:SHORt:STATe {}",
            val_mapping=create_on_off_val_mapping(on_val="1", off_val="0"),
            docstring="Enables or disable SHORT correction."
        )


class KeysightE4980A(VisaInstrument):
    """
    QCodes driver for E4980A Precision LCR Meter
    """
    def __init__(self,
                 name: str,
                 address: str,
                 terminator: str = '\n',
                 **kwargs: Any):
        """
        Create an instance of the instrument.

        Args:
            name: Name of the instrument instance
            address: Visa-resolvable instrument address.
        """
        super().__init__(name, address, terminator=terminator, **kwargs)

        idn = self.IDN.get()

        self.has_firmware_a_02_10_or_above = LooseVersion(idn["firmware"]) >=\
                                             LooseVersion("A.02.10")

        self.has_option_001 = '001' in self._options()
        self._dc_bias_v_level_range: Union[Numbers, Enum]
        if self.has_option_001:
            self._v_level_range = Numbers(0, 20)
            self._i_level_range = Numbers(0, 0.1)
            self._imp_range = Enum(0.1, 1, 10, 100, 300, 1000, 3000, 10000,
                                   30000, 100000)
            self._dc_bias_v_level_range = Numbers(-40, 40)
        else:
            self._v_level_range = Numbers(0, 2)
            self._i_level_range = Numbers(0, 0.02)
            self._imp_range = Enum(1, 10, 100, 300, 1000, 3000, 10000, 30000,
                                   100000)
            self._dc_bias_v_level_range = Enum(0, 1.5, 2)

        self._measurement_pair = MeasurementPair(
            "CPD",
            ("capacitance", "dissipation_factor"),
            ("F", "")
        )

        self.add_parameter(
            "frequency",
            get_cmd=":FREQuency?",
            set_cmd=":FREQuency {}",
            get_parser=float,
            unit="Hz",
            vals=Numbers(20, 2E6),
            docstring="Gets and sets the frequency for normal measurement."
        )

        self.add_parameter(
            "current_level",
            get_cmd=":CURRent:LEVel?",
            set_cmd=":CURRent:LEVel {}",
            get_parser=float,
            unit="A",
            vals=self._i_level_range,
            docstring="Gets and sets the current level for measurement signal."
        )

        self.add_parameter(
            "voltage_level",
            get_cmd=":VOLTage:LEVel?",
            set_cmd=":VOLTage:LEVel {}",
            get_parser=float,
            unit="V",
            vals=self._v_level_range,
            docstring="Gets and sets the AC bias voltage level for measurement "
                      "signal."
        )

        self.add_parameter(
            "measurement_function",
            get_cmd=":FUNCtion:IMPedance?",
            set_cmd=self._set_measurement
        )

        self.add_parameter(
            "range",
            get_cmd=":FUNCtion:IMPedance:RANGe?",
            set_cmd=self._set_range,
            unit='Ohm',
            vals=self._imp_range,
            docstring="Selects the impedance measurement range, also turns "
                      "the auto range function OFF."
        )

        self.add_parameter(
<<<<<<< HEAD
            "imp_autorange_enabled",
            get_cmd=":FUNCtion:IMPedance:RANGe:AUTO?",
            set_cmd=":FUNCtion:IMPedance:RANGe:AUTO {}",
            val_mapping=create_on_off_val_mapping(on_val="1",
                                                  off_val="0"),
            docstring="Enables the auto-range for impedance measurement."
        )

=======
            "dc_bias_enabled",
            get_cmd=":BIAS:STATe?",
            set_cmd=":BIAS:STATe {}",
            vals=Bool(),
            val_mapping=create_on_off_val_mapping(on_val="1",
                                                  off_val="0"),
            docstring="Enables DC bias. DC bias is automatically turned "
                      "off after recalling the state from memory."
        )

        self.add_parameter(
            "dc_bias_voltage_level",
            get_cmd=":BIAS:VOLTage:LEVel?",
            set_cmd=":BIAS:VOLTage:LEVel {}",
            get_parser=float,
            unit="V",
            vals=self._dc_bias_v_level_range,
            docstring="Sets the DC bias voltage. Setting does not "
                      "implicitly turn the DC bias ON."
        )

        self.add_parameter(
            "meas_time_mode",
            initial_value="medium",
            val_mapping={"short": "SHOR", "medium": "MED", "long": "LONG"},
            parameter_class=GroupParameter
        )

        self.add_parameter(
            "averaging_rate",
            initial_value=1,
            vals=Ints(1, 256),
            parameter_class=GroupParameter,
            docstring="Averaging rate for the measurement."
        )

        self._aperture_group = Group(
            [self.meas_time_mode,
             self.averaging_rate],
            set_cmd=":APERture {meas_time_mode},{averaging_rate}",
            get_cmd=":APERture?"
        )

        if self.has_firmware_a_02_10_or_above:
            self.add_parameter(
                "dc_bias_autorange_enabled",
                get_cmd=":BIAS:RANGe:AUTO?",
                set_cmd=":BIAS:RANGe:AUTO {}",
                vals=Bool(),
                val_mapping=create_on_off_val_mapping(on_val="1",
                                                      off_val="0"),
                docstring="Enables DC Bias range AUTO setting. When DC bias "
                          "range is fixed (not AUTO), '#' is displayed in "
                          "the BIAS field of the display."
            )

>>>>>>> f3f162f1
        self.add_submodule(
            "_correction",
            Correction4980A(self, "correction")
        )

        self.connect_message()

    @property
    def correction(self) -> Correction4980A:
        submodule = self.submodules['_correction']
        return cast(Correction4980A, submodule)

    @property
    def measure_impedance(self) -> MeasurementPair:
        return self._get_complex_impedance()

    @property
    def measurement(self) -> MeasurementPair:
        return self._measurement()

    def _set_range(self, val: str) -> None:
        self.write(f":FUNCtion:IMPedance:RANGe {val}")
        self.imp_autorange_enabled.get()

    def _get_complex_impedance(self) -> MeasurementPair:
        """
        Returns the impedance in the format of (R, X), where R is the
        resistance, and X is the reactance.
        """
        measurement = self.ask(":FETCH:IMPedance:CORRected?")
        r, x = [float(n) for n in measurement.split(",")]
        measurement_pair = MeasurementPair(
            name="RX",
            names=("resistance", "reactance"),
            units=("Ohm", "Ohm")
        )
        measurement_pair.set((r, x))
        return measurement_pair

    def _measurement(self) -> MeasurementPair:
        """
        Returns a measurement result with the selected measurement function.
        """
        measurement = self.ask(":FETCH:IMPedance:FORMatted?")
        val1, val2, _ = [float(n) for n in measurement.split(",")]
        measurement_pair = MeasurementPair(
            name=self._measurement_pair.name,
            names=self._measurement_pair.names,
            units=self._measurement_pair.units
        )
        measurement_pair.set((val1, val2))
        return measurement_pair

    def _set_measurement(self,
                         measurement_pair: MeasurementPair) -> None:
        """
        Selects the measurement function.
        """
        self._measurement_pair = measurement_pair
        self.write(f":FUNCtion:IMPedance {measurement_pair.name}")

    def _options(self) -> Tuple[str, ...]:
        """
        Returns installed options numbers. Combinations of different installed
        options are possible. Two of the possible options are Power/DC Bias
        Enhance (option 001) and Bias Current Interface (option 002).
        """
        options_raw = self.ask('*OPT?')
        return tuple(options_raw.split(','))

    def system_errors(self) -> str:
        """
        Returns the oldest unread error message from the event log and removes
        it from the log.
        """
        return self.ask(":SYSTem:ERRor?")

    def clear_status(self) -> None:
        """
        Clears the following:
            Error Queue
            Status Byte Register
            Standard Event Status Register
            Operation Status Event Register
            Questionable Status Event Register (No Query)
        """
        self.write('*CLS')

    def reset(self) -> None:
        """
        Resets the instrument settings.
        """
        self.write('*RST')<|MERGE_RESOLUTION|>--- conflicted
+++ resolved
@@ -260,7 +260,6 @@
         )
 
         self.add_parameter(
-<<<<<<< HEAD
             "imp_autorange_enabled",
             get_cmd=":FUNCtion:IMPedance:RANGe:AUTO?",
             set_cmd=":FUNCtion:IMPedance:RANGe:AUTO {}",
@@ -269,7 +268,7 @@
             docstring="Enables the auto-range for impedance measurement."
         )
 
-=======
+        self.add_parameter(
             "dc_bias_enabled",
             get_cmd=":BIAS:STATe?",
             set_cmd=":BIAS:STATe {}",
@@ -326,7 +325,6 @@
                           "the BIAS field of the display."
             )
 
->>>>>>> f3f162f1
         self.add_submodule(
             "_correction",
             Correction4980A(self, "correction")
